/*
 * See Licensing and Copyright notice in naev.h
 */


#ifndef PLAYER_H
#  define PLAYER_H


#include "pilot.h"

/* flag defines */
<<<<<<< HEAD
#define PLAYER_ACCEL       0   /**< player is turning left */
#define PLAYER_TURN_LEFT   1   /**< player is turning left */
#define PLAYER_TURN_RIGHT  2   /**< player is turning right */
#define PLAYER_REVERSE     3   /**< player is facing opposite of vel */
#define PLAYER_AFTERBURNER 4   /**< player is afterburning */
=======
#define PLAYER_TURN_LEFT   0   /**< player is turning left */
#define PLAYER_TURN_RIGHT  1   /**< player is turning right */
#define PLAYER_REVERSE     2   /**< player is facing opposite of vel */
>>>>>>> 69cd7895
#define PLAYER_DESTROYED   9   /**< player is destroyed */
#define PLAYER_FACE        10  /**< player is facing target */
#define PLAYER_PRIMARY     11  /**< player is shooting primary weapon */
#define PLAYER_PRIMARY_L   12  /**< player shot primary weapon last frame. */
#define PLAYER_SECONDARY   13  /**< player is shooting secondary weapon */
#define PLAYER_SECONDARY_L 14  /**< player shot secondary last frame. */
#define PLAYER_LANDACK     15  /**< player has permission to land */
#define PLAYER_CREATING    16  /**< player is being created */
#define PLAYER_AUTONAV     17  /**< player has autonavigation on. */
#define PLAYER_NOLAND      18  /**< player is not allowed to land (cleared on enter). */
#define PLAYER_DOUBLESPEED 19  /**< player is running at double speed. */
#define PLAYER_CINEMATICS_GUI 20 /**< Disable rendering the GUI when in cinematics mode. */
#define PLAYER_CINEMATICS_2X 21 /**< Disables usage of the 2x button when in cinematics mode. */
#define PLAYER_HOOK_LAND   25
#define PLAYER_HOOK_JUMPIN 26
#define PLAYER_HOOK_HYPER  27
#define PLAYER_TUTORIAL    30  /**< Player is doing the tutorial. */
#define PLAYER_MFLY        31  /**< Player has enabled mouse flying. */
#define PLAYER_FLAGS_MAX   PLAYER_MFLY + 1 /* Maximum number of flags. */
typedef char PlayerFlags[ PLAYER_FLAGS_MAX ];

/* flag functions */
#define player_isFlag(f)   (player.flags[f])
#define player_setFlag(f)  (player.flags[f] = 1)
#define player_rmFlag(f)   (player.flags[f] = 0)

/* comfort flags. */
#define player_isTut()     player_isFlag(PLAYER_TUTORIAL)


#include "player_autonav.h"


/**
 * The player struct.
 */
typedef struct Player_s {
   /* Player intrinsics. */
   Pilot *p; /**< Player's pilot. */
   char *name; /**< Player's name. */
   char *gui; /**< Player's GUI. */
   int guiOverride; /**< GUI is overridden (not default). */

   /* Player data. */
   PlayerFlags flags; /**< Player's flags. */
   int enemies; /**< Amount of enemies the player has. */
   double crating; /**< Combat rating. */
   int autonav; /**< Current autonav state. */
   Vector2d autonav_pos; /**< Target autonav position. */
   char *autonavmsg; /**< String to print on arrival. */
   double tc_max; /**< Maximum time compression value (bounded by ship speed or conf setting). */
   double autonav_timer; /**< Timer that begins counting down when autonav aborts due to combat. */
   double mousex; /**< Mouse X position (for mouse flying). */
   double mousey; /**< Mouse Y position (for mouse flying). */
} Player_t;


/*
 * Local player.
 */
extern Player_t player; /**< Local player. */


/*
 * Common player sounds.
 */
extern int snd_target; /**< Sound when targeting. */
extern int snd_jump; /**< Sound when can jump. */
extern int snd_nav; /**< Sound when changing nav computer. */
extern int snd_hail; /**< Hail sound. */
extern int snd_hypPowUp; /**< Hyperspace power up sound. */
extern int snd_hypEng; /**< Hyperspace engine sound. */
extern int snd_hypPowDown; /**< Hyperspace power down sound. */
extern int snd_hypPowUpJump; /**< Hyperspace Power up to jump sound. */
extern int snd_hypJump; /**< Hyperspace jump sound. */


/*
 * creation/cleanup
 */
int player_init (void);
void player_new (void);
void player_newTutorial (void);
Pilot* player_newShip( Ship* ship, const char *def_name,
      int trade, int noname );
void player_cleanup (void);

/*
 * Hook voodoo.
 */
void player_runHooks (void);


/*
 * render
 */
void player_render( double dt );


/*
 * Message stuff, in gui.c
 */
void player_messageToggle( int enable );
void player_message( const char *fmt, ... );
void player_messageRaw ( const char *str );

/*
 * misc
 */
void player_nolandMsg( const char *str );
void player_clear (void);
void player_warp( const double x, const double y );
const char* player_rating (void);
int player_hasCredits( credits_t amount );
credits_t player_modCredits( credits_t amount );
void player_hailStart (void);
/* Sounds. */
void player_soundPlay( int sound, int once );
void player_soundPlayGUI( int sound, int once );
void player_soundStop (void);
void player_soundPause (void);
void player_soundResume (void);


/*
 * player ships
 */
void player_ships( char** sships, glTexture** tships );
int player_nships (void);
int player_hasShip( char* shipname );
Pilot* player_getShip( char* shipname );
char* player_getLoc( char* shipname );
void player_setLoc( char* shipname, char* loc );
void player_swapShip( char* shipname );
credits_t player_shipPrice( char* shipname );
void player_rmShip( char* shipname );


/*
 * player outfits.
 */
int player_outfitOwned( const Outfit *o );
int player_getOutfits( char** soutfits, glTexture** toutfits );
int player_getOutfitsFiltered( char** soutfits, glTexture** toutfits,
      int(*filter)( const Outfit *o ) );
int player_numOutfits (void);
int player_addOutfit( const Outfit *o, int quantity );
int player_rmOutfit( const Outfit *o, int quantity );


/*
 * player missions
 */
void player_missionFinished( int id );
int player_missionAlreadyDone( int id );


/*
 * player events
 */
void player_eventFinished( int id );
int player_eventAlreadyDone( int id );


/*
 * licenses
 */
void player_addLicense( char *license );
int player_hasLicense( char *license );
char **player_getLicenses( int *nlicenses );


/*
 * escorts
 */
void player_clearEscorts (void);
int player_addEscorts (void);


/*
 * pilot related stuff
 */
void player_dead (void);
void player_destroyed (void);
void player_think( Pilot* pplayer, const double dt );
void player_update( Pilot *pplayer, const double dt );
void player_updateSpecific( Pilot *pplayer, const double dt );
void player_brokeHyperspace (void);
void player_hyperspacePreempt( int );
int player_getHypPreempt(void);

/*
 * Targeting.
 */
/* Clearing. */
void player_targetClear (void);
/* Planets. */
void player_targetPlanetSet( int id );
void player_targetPlanet (void);
/* Hyperspace. */
void player_targetHyperspaceSet( int id );
void player_targetHyperspace (void);
/* Pilots. */
void player_targetSet( unsigned int id );
void player_targetHostile (void);
void player_targetNext( int mode );
void player_targetPrev( int mode );
void player_targetNearest (void);
void player_targetEscort( int prev );

/*
 * keybind actions
 */
void player_weapSetPress( int id, int type, int repeat );
void player_land (void);
int player_jump (void);
void player_screenshot (void);
void player_afterburn (void);
void player_afterburnOver (void);
void player_accel( double acc );
void player_accelOver (void);
void player_hail (void);
void player_hailPlanet (void);
void player_autohail (void);
void player_toggleMouseFly(void);


#endif /* PLAYER_H */<|MERGE_RESOLUTION|>--- conflicted
+++ resolved
@@ -10,17 +10,10 @@
 #include "pilot.h"
 
 /* flag defines */
-<<<<<<< HEAD
-#define PLAYER_ACCEL       0   /**< player is turning left */
-#define PLAYER_TURN_LEFT   1   /**< player is turning left */
-#define PLAYER_TURN_RIGHT  2   /**< player is turning right */
-#define PLAYER_REVERSE     3   /**< player is facing opposite of vel */
-#define PLAYER_AFTERBURNER 4   /**< player is afterburning */
-=======
 #define PLAYER_TURN_LEFT   0   /**< player is turning left */
 #define PLAYER_TURN_RIGHT  1   /**< player is turning right */
 #define PLAYER_REVERSE     2   /**< player is facing opposite of vel */
->>>>>>> 69cd7895
+#define PLAYER_ACCEL       3   /**< player is accelerating */
 #define PLAYER_DESTROYED   9   /**< player is destroyed */
 #define PLAYER_FACE        10  /**< player is facing target */
 #define PLAYER_PRIMARY     11  /**< player is shooting primary weapon */

/*
 * See Licensing and Copyright notice in naev.h
 */


/**
 * @file pilot.c
 *
 * @brief Handles the pilot stuff.
 */


#include "pilot.h"

#include "naev.h"

#include <math.h>
#include <stdlib.h>
#include <limits.h>

#include "nxml.h"
#include "nstring.h"
#include "log.h"
#include "weapon.h"
#include "ndata.h"
#include "spfx.h"
#include "rng.h"
#include "hook.h"
#include "map.h"
#include "explosion.h"
#include "escort.h"
#include "music.h"
#include "player.h"
#include "gui.h"
#include "board.h"
#include "debris.h"
#include "ntime.h"
#include "ai_extra.h"
#include "faction.h"
#include "font.h"
#include "land.h"
#include "land_outfits.h"
#include "land_shipyard.h"
#include "array.h"
#include "camera.h"
#include "damagetype.h"


#define PILOT_CHUNK_MIN 128 /**< Minimum chunks to increment pilot_stack by */
#define PILOT_CHUNK_MAX 2048 /**< Maximum chunks to increment pilot_stack by */
#define CHUNK_SIZE      32 /**< Size to allocate memory by. */

/* ID Generators. */
static unsigned int pilot_id = PLAYER_ID; /**< Stack of pilot ids to assure uniqueness */


/* stack of pilot_nstack */
Pilot** pilot_stack = NULL; /**< Not static, used in player.c, weapon.c, pause.c, space.c and ai.c */
int pilot_nstack = 0; /**< same */
static int pilot_mstack = 0; /**< Memory allocated for pilot_stack. */


/* misc */
static double pilot_commTimeout  = 15.; /**< Time for text above pilot to time out. */
static double pilot_commFade     = 5.; /**< Time for text above pilot to fade out. */



/*
 * Prototypes
 */
/* Update. */
static void pilot_hyperspace( Pilot* pilot, double dt );
static void pilot_refuel( Pilot *p, double dt );
/* Clean up. */
static void pilot_dead( Pilot* p, unsigned int killer );
/* Targetting. */
static int pilot_validTarget( const Pilot* p, const Pilot* target );
static int pilot_validEnemy( const Pilot* p, const Pilot* target );
/* Misc. */
static void pilot_setCommMsg( Pilot *p, const char *s );
static int pilot_getStackPos( const unsigned int id );


/**
 * @brief Gets the pilot stack.
 */
Pilot** pilot_getAll( int *n )
{
   *n = pilot_nstack;
   return pilot_stack;
}


/**
 * @brief Gets the pilot's position in the stack.
 *
 *    @param id ID of the pilot to get.
 *    @return Position of pilot in stack or -1 if not found.
 */
static int pilot_getStackPos( const unsigned int id )
{
   /* binary search */
   int l,m,h;
   l = 0;
   h = pilot_nstack-1;
   while (l <= h) {
      m = (l+h) >> 1; /* for impossible overflow returning neg value */
      if (pilot_stack[m]->id > id) h = m-1;
      else if (pilot_stack[m]->id < id) l = m+1;
      else return m;
   }

   /* Not found. */
   return -1;
}


/**
 * @brief Gets the next pilot based on id.
 *
 *    @param id ID of current pilot.
 *    @param mode Method to use when cycling.  0 is normal, 1 is hostiles.
 *    @return ID of next pilot or PLAYER_ID if no next pilot.
 */
unsigned int pilot_getNextID( const unsigned int id, int mode )
{
   int m, p;

   /* Player must exist. */
   if (player.p == NULL)
      return PLAYER_ID;

   /* Get the pilot. */
   m = pilot_getStackPos(id);

   /* Unselect. */
   if ((m == (pilot_nstack-1)) || (m == -1))
      return PLAYER_ID;

   /* Get first one in range. */
   p = m+1;
   if (mode == 0) {
      while (p < pilot_nstack) {
         if (((pilot_stack[p]->faction != FACTION_PLAYER) ||
                  pilot_isDisabled(pilot_stack[p])) &&
               !pilot_isFlag( pilot_stack[p], PILOT_INVISIBLE ) &&
               pilot_inRangePilot( player.p, pilot_stack[p] ))
            return pilot_stack[p]->id;
         p++;
      }
   }
   /* Get first hostile in range. */
   if (mode == 1) {
      while (p < pilot_nstack) {
         if ((pilot_stack[p]->faction != FACTION_PLAYER) &&
               !pilot_isFlag( pilot_stack[p], PILOT_INVISIBLE ) &&
               pilot_inRangePilot( player.p, pilot_stack[p] ) &&
               (pilot_isFlag(pilot_stack[p],PILOT_HOSTILE) ||
                  areEnemies( FACTION_PLAYER, pilot_stack[p]->faction)))
            return pilot_stack[p]->id;
         p++;
      }
   }

   /* None found. */
   return PLAYER_ID;
}


/**
 * @brief Gets the previous pilot based on ID.
 *
 *    @param id ID of the current pilot.
 *    @return ID of previous pilot or PLAYER_ID if no previous pilot.
 */
unsigned int pilot_getPrevID( const unsigned int id, int mode )
{
   int m, p;

   /* Player must exist. */
   if (player.p == NULL)
      return PLAYER_ID;

   /* Get the pilot. */
   m = pilot_getStackPos(id);

   /* Check to see what position to try. */
   if (m == -1)
      return PLAYER_ID;
   else if (m == 0)
      p = pilot_nstack-1;
   else
      p = m-1;

   /* Get first one in range. */
   if (mode == 0) {
      while (p >= 0) {
         if (((pilot_stack[p]->faction != FACTION_PLAYER) ||
                  (pilot_isDisabled(pilot_stack[p]))) &&
               !pilot_isFlag( pilot_stack[p], PILOT_INVISIBLE ) &&
               pilot_inRangePilot( player.p, pilot_stack[p] ))
            return pilot_stack[p]->id;
         p--;
      }
   }
   /* Get first hostile in range. */
   else if (mode == 1) {
      while (p >= 0) {
         if ((pilot_stack[p]->faction != FACTION_PLAYER) &&
               !pilot_isFlag( pilot_stack[p], PILOT_INVISIBLE ) &&
               pilot_inRangePilot( player.p, pilot_stack[p] ) &&
               (pilot_isFlag(pilot_stack[p],PILOT_HOSTILE) ||
                  areEnemies( FACTION_PLAYER, pilot_stack[p]->faction)))
            return pilot_stack[p]->id;
         p--;
      }
   }

   /* None found. */
   return PLAYER_ID;
}


/**
 * @brief Checks to see if a pilot is a valid target for another pilot.
 *
 *    @param p Reference pilot.
 *    @param target Pilot to see if is a valid target of the reference.
 *    @return 1 if it is valid, 0 otherwise.
 */
static int pilot_validTarget( const Pilot* p, const Pilot* target )
{
   /* Must not be dead. */
   if (pilot_isFlag( target, PILOT_DELETE ) ||
         pilot_isFlag( target, PILOT_DEAD))
      return 0;

   /* Must not be invisible. */
   if (pilot_isFlag( target, PILOT_INVISIBLE ))
      return 0;

   /* Must be in range. */
   if (!pilot_inRangePilot( p, target ))
      return 0;

   /* Pilot is a valid target. */
   return 1;
}


/**
 * @brief Checks to see if a pilot is a valid enemy for another pilot.
 *
 *    @param p Reference pilot.
 *    @param target Pilot to see if is a valid enemy of the reference.
 *    @return 1 if it is valid, 0 otherwise.
 */
static int pilot_validEnemy( const Pilot* p, const Pilot* target )
{
   /* Must not be bribed. */
   if ((target->faction == FACTION_PLAYER) && pilot_isFlag(p,PILOT_BRIBED))
      return 0;

   /* Should either be hostile by faction or by player. */
   if (!(areEnemies( p->faction, target->faction) ||
            ((target->id == PLAYER_ID) &&
             pilot_isFlag(p,PILOT_HOSTILE))))
      return 0;

   /* Shouldn't be disabled. */
   if (pilot_isDisabled(target))
      return 0;

   /* Must be a valid target. */
   if (!pilot_validTarget( p, target ))
      return 0;

   /* He's ok. */
   return 1;
}


/**
 * @brief Gets the nearest enemy to the pilot.
 *
 *    @param p Pilot to get the nearest enemy of.
 *    @return ID of his nearest enemy.
 */
unsigned int pilot_getNearestEnemy( const Pilot* p )
{
   unsigned int tp;
   int i;
   double d, td;

   tp = 0;
   d  = 0.;
   for (i=0; i<pilot_nstack; i++) {

      if (!pilot_validEnemy( p, pilot_stack[i] ))
         continue;

      /* Check distance. */
      td = vect_dist2(&pilot_stack[i]->solid->pos, &p->solid->pos);
      if (!tp || (td < d)) {
         d  = td;
         tp = pilot_stack[i]->id;
      }
   }
   return tp;
}

/**
 * @brief Gets the nearest enemy to the pilot closest to the pilot whose mass is between LB and UB.
 *
 *    @param p Pilot to get the nearest enemy of.
 *    @param target_mass_LB the lower bound for target mass
 *    @param target_mass_UB the upper bound for target mass
 *    @return ID of his nearest enemy.
 */
unsigned int pilot_getNearestEnemy_size( const Pilot* p, double target_mass_LB, double target_mass_UB)
{
   unsigned int tp;
   int i;
   double d, td;

   tp = 0;
   d  = 0.;
   for (i=0; i<pilot_nstack; i++) {

      if (!pilot_validEnemy( p, pilot_stack[i] ))
         continue;

      if (pilot_stack[i]->solid->mass >= target_mass_LB && pilot_stack[i]->solid->mass <= target_mass_UB)
         continue;

      /* Check distance. */
      td = vect_dist2(&pilot_stack[i]->solid->pos, &p->solid->pos);
      if (!tp || (td < d)) {
         d = td;
         tp = pilot_stack[i]->id;
      }
   }

   return tp;
}

/**
 * @brief Gets the nearest enemy to the pilot closest to the pilot whose mass is between LB and UB.
 *
 *    @param p Pilot to get the nearest enemy of.
 *    @param mass_factor parameter for target mass (0-1, 0.5 = current mass)
 *    @param health_factor parameter for target shields/armour (0-1, 0.5 = current health)
 *    @param dps_factor parameter for target dps (0-1, 0.5 = current dps)
 *    @param range_factor weighting for range (typically >> 1)
 *    @return ID of his nearest enemy.
 */
unsigned int pilot_getNearestEnemy_heuristic( const Pilot* p,
      double mass_factor, double health_factor,
      double damage_factor, double range_factor )
{
   unsigned int tp;
   int i;
   double temp, current_heuristic_value;
   Pilot *target;

   current_heuristic_value = 10000.;

   tp = 0;
   for (i=0; i<pilot_nstack; i++) {
      target = pilot_stack[i];

      if (!pilot_validEnemy( p, target ))
         continue;

      /* Check distance. */
      temp = range_factor *
               vect_dist2( &target->solid->pos, &p->solid->pos )
            + fabs( pilot_relsize( p, target ) - mass_factor)
            + fabs( pilot_relhp(   p, target ) - health_factor)
            + fabs( pilot_reldps(  p, target ) - damage_factor);

      if ((tp == 0) || (temp < current_heuristic_value)) {
         current_heuristic_value = temp;
         tp = target->id;
      }
   }

   return tp;
}

/**
 * @brief Get the nearest pilot to a pilot.
 *
 *    @param p Pilot to get the nearest pilot of.
 *    @return The nearest pilot.
 */
unsigned int pilot_getNearestPilot( const Pilot* p )
{
   unsigned int t;
   pilot_getNearestPos( p, &t, p->solid->pos.x, p->solid->pos.y, 0 );
   return t;
}


/**
 * @brief Get the nearest pilot to a pilot from a certain position.
 *
 *    @param p Pilot to get the nearest pilot of.
 *    @param[out] tp The nearest pilot.
 *    @param x X position to calculate from.
 *    @param y Y position to calculate from.
 *    @param disabled Whether to return disabled pilots.
 *    @return The distance to the nearest pilot.
 */
double pilot_getNearestPos( const Pilot *p, unsigned int *tp, double x, double y, int disabled )
{
   int i;
   double d, td;

   *tp = PLAYER_ID;
   d  = 0;
   for (i=0; i<pilot_nstack; i++) {

      /* Must not be self. */
      if (pilot_stack[i] == p)
         continue;

      /* Player doesn't select escorts (unless disabled is active). */
      if (!disabled && (p->faction == FACTION_PLAYER) &&
            (pilot_stack[i]->faction == FACTION_PLAYER))
         continue;

      /* Shouldn't be disabled. */
      if (!disabled && pilot_isDisabled(pilot_stack[i]))
         continue;

      /* Must be a valid target. */
      if (!pilot_validTarget( p, pilot_stack[i] ))
         continue;

      /* Minimum distance. */
      td = pow2(x-pilot_stack[i]->solid->pos.x) + pow2(y-pilot_stack[i]->solid->pos.y);
      if (((*tp==PLAYER_ID) || (td < d))) {
         d = td;
         *tp = pilot_stack[i]->id;
      }
   }
   return d;
}


/**
 * @brief Get the pilot closest to an angle extending from another pilot.
 *
 *    @param p Pilot to get the nearest pilot of.
 *    @param[out] tp The nearest pilot.
 *    @param ang Angle to compare against.
 *    @param disabled Whether to return disabled pilots.
 *    @return Angle between the pilot and the nearest pilot.
 */
double pilot_getNearestAng( const Pilot *p, unsigned int *tp, double ang, int disabled )
{
   int i;
   double a, ta;
   double rx, ry;

   *tp = PLAYER_ID;
   a   = ang + M_PI;
   for (i=0; i<pilot_nstack; i++) {

      /* Must not be self. */
      if (pilot_stack[i] == p)
         continue;

      /* Player doesn't select escorts (unless disabled is active). */
      if (!disabled && (p->faction == FACTION_PLAYER) &&
            (pilot_stack[i]->faction == FACTION_PLAYER))
         continue;

      /* Shouldn't be disabled. */
      if (!disabled && pilot_isDisabled(pilot_stack[i]))
         continue;

      /* Must be a valid target. */
      if (!pilot_validTarget( p, pilot_stack[i] ))
         continue;

      /* Must be in range. */
      if (!pilot_inRangePilot( p, pilot_stack[i] ))
         continue;

      /* Only allow selection if off-screen. */
      if (gui_onScreenPilot( &rx, &ry, pilot_stack[i] ))
         continue;

      ta = atan2( p->solid->pos.y - pilot_stack[i]->solid->pos.y,
            p->solid->pos.x - pilot_stack[i]->solid->pos.x );
      if ( ABS(angle_diff(ang, ta)) < ABS(angle_diff(ang, a))) {
         a = ta;
         *tp = pilot_stack[i]->id;
      }
   }
   return a;
}


/**
 * @brief Pulls a pilot out of the pilot_stack based on ID.
 *
 * It's a binary search ( O(logn) ) therefore it's pretty fast and can be
 *  abused all the time.  Maximum iterations is 32 on a platform with 32 bit
 *  unsigned ints.
 *
 *    @param id ID of the pilot to get.
 *    @return The actual pilot who has matching ID or NULL if not found.
 */
Pilot* pilot_get( const unsigned int id )
{
   int m;

   if (id==PLAYER_ID)
      return player.p; /* special case player.p */

   m = pilot_getStackPos(id);

   if ((m==-1) || (pilot_isFlag(pilot_stack[m], PILOT_DELETE)))
      return NULL;
   else
      return pilot_stack[m];
}


/**
 * @brief Sets the pilot's thrust.
 */
void pilot_setThrust( Pilot *p, double thrust )
{
   p->solid->thrust = p->thrust * thrust;
}


/**
 * @brief Sets the pilot's turn.
 */
void pilot_setTurn( Pilot *p, double turn )
{
   p->solid->dir_vel = p->turn * turn;
}


/**
 * @brief Checks to see if pilot is hostile to the player.
 *
 *    @param p Player to see if is hostile.
 *    @return 1 if pilot is hostile to the player.
 */
int pilot_isHostile( const Pilot *p )
{
   if (pilot_isFlag(p, PILOT_FRIENDLY))
      return 0;
   if (pilot_isFlag(p, PILOT_HOSTILE) ||
         areEnemies(FACTION_PLAYER,p->faction))
      return 1;
   return 0;
}


/**
 * @brief Checks to see if pilot is neutral to the player.
 *
 *    @param p Player to see if is neutral.
 *    @return 1 if pilot is neutral to the player.
 */
int pilot_isNeutral( const Pilot *p )
{
   if (!pilot_isHostile(p) && !pilot_isFriendly(p))
      return 1;
   return 0;
}


/**
 * @brief Checks to see if pilot is friendly to the player.
 *
 *    @param p Player to see if is friendly.
 *    @return 1 if pilot is friendly to the player.
 */
int pilot_isFriendly( const Pilot *p )
{
   if (pilot_isFlag(p, PILOT_HOSTILE))
      return 0;
   if (pilot_isFlag(p, PILOT_FRIENDLY) ||
         areAllies(FACTION_PLAYER,p->faction))
      return 1;
   return 0;
}


/**
 * @brief Tries to turn the pilot to face dir.
 *
 * Sets the direction velocity property of the pilot's solid, does not
 *  directly manipulate the direction.
 *
 *    @param p Pilot to turn.
 *    @param dir Direction to attempt to face.
 *    @return The distance left to turn to match dir.
 */
double pilot_face( Pilot* p, const double dir )
{
   double diff, turn;

   diff = angle_diff( p->solid->dir, dir );
   turn = CLAMP( -1., 1., -10.*diff );
   pilot_setTurn( p, -turn );

   return diff;
}


/**
 * @brief Marks pilot as hostile to player.
 *
 *    @param p Pilot to mark as hostile to player.
 */
void pilot_setHostile( Pilot* p )
{
   if (!pilot_isFlag(p, PILOT_HOSTILE)) {
      /* Time to play combat music. */
      if (player.enemies == 0)
         music_choose("combat");

      player.enemies++;
      pilot_setFlag(p, PILOT_HOSTILE);
   }
}


/**
 * @brief Gets the faction colour char, works like faction_getColourChar but for a pilot.
 *
 * @sa faction_getColourChar
 */
char pilot_getFactionColourChar( const Pilot *p )
{
   if (pilot_isDisabled(p))
      return 'I';
   else if (pilot_isFlag(p, PILOT_BRIBED))
      return 'N';
   else if (pilot_isFlag(p, PILOT_HOSTILE))
      return 'H';
   return faction_getColourChar(p->faction);
}


/**
 * @brief Sets the overhead communication message of the pilot.
 */
static void pilot_setCommMsg( Pilot *p, const char *s )
{
   /* Free previous message. */
   if (p->comm_msg != NULL)
      free(p->comm_msg);

   /* Duplicate the message. */
   p->comm_msg       = strdup(s);
   p->comm_msgWidth  = gl_printWidthRaw( NULL, s );
   p->comm_msgTimer  = pilot_commTimeout;
}


/**
 * @brief Have pilot send a message to another.
 *
 *    @param p Pilot sending message.
 *    @param target Target of the message.
 *    @param msg The message.
 *    @param ignore_int Whether or not should ignore interference.
 */
void pilot_message( Pilot *p, unsigned int target, const char *msg, int ignore_int )
{
   Pilot *t;
   char c;

   /* Makes no sense with no player.p atm. */
   if (player.p==NULL)
      return;

   /* Get the target. */
   t = pilot_get(target);
   if (t == NULL)
      return;

   /* Must be in range. */
   if (!ignore_int && !pilot_inRangePilot( player.p, p ))
      return;

   /* Only really affects player.p atm. */
   if (target == PLAYER_ID) {
      c = pilot_getFactionColourChar( p );
      player_message( "\e%cComm %s>\e0 \"%s\"", c, p->name, msg );

      /* Set comm message. */
      pilot_setCommMsg( p, msg );
   }
}


/**
 * @brief Has the pilot broadcast a message.
 *
 *    @param p Pilot to broadcast the message.
 *    @param msg Message to broadcast.
 *    @param ignore_int Whether or not should ignore interference.
 */
void pilot_broadcast( Pilot *p, const char *msg, int ignore_int )
{
   char c;

   /* Only display if player.p exists and is in range. */
   if (player.p==NULL)
      return;

   /* Check if should ignore interference. */
   if (!ignore_int && !pilot_inRangePilot( player.p, p ))
      return;

   c = pilot_getFactionColourChar( p );
   player_message( "\e%cBroadcast %s>\e0 \"%s\"", c, p->name, msg );

   /* Set comm message. */
   pilot_setCommMsg( p, msg );
}


/**
 * @brief Has the pilot broadcast a distress signal.
 *
 * Can do a faction hit on the player.
 *
 *    @param p Pilot to send distress signal.
 *    @param msg Message in distress signal.
 *    @param ignore_int Whether or not should ignore interference.
 */
void pilot_distress( Pilot *p, const char *msg, int ignore_int )
{
   int i, r;
   double d, range;
   Pilot *t;

   /* Broadcast the message. */
   if (msg[0] != '\0')
      pilot_broadcast( p, msg, ignore_int );

   /* Get the target to see if it's the player. */
   t = pilot_get(p->target);

   /* Now proceed to see if player.p should incur faction loss because
    * of the broadcast signal. */

   /* Consider not in range at first. */
   r = 0;

   /* Check if planet is in range. */
   for (i=0; i<cur_system->nplanets; i++) {
      if (planet_hasService(cur_system->planets[i], PLANET_SERVICE_INHABITED) &&
            (!ignore_int && pilot_inRangePlanet(p, i)) &&
            !areEnemies(p->faction, cur_system->planets[i]->faction)) {
         r = 1;
         break;
      }
   }

   /* Now we must check to see if a pilot is in range. */
   for (i=0; i<pilot_nstack; i++) {
      /* Skip if unsuitable. */
      if ((pilot_stack[i]->ai == NULL) || (pilot_stack[i]->id == p->id) ||
            (pilot_isFlag(pilot_stack[i], PILOT_DEAD)) ||
            (pilot_isFlag(pilot_stack[i], PILOT_DELETE)))
         continue;

      if (!ignore_int) {
         if (!pilot_inRangePilot(p, pilot_stack[i])) {
            /* Range is 7500 at 0 interference.
             * Fall-off based on pilot_updateSensorRange()
             */
            d     = vect_dist( &p->solid->pos, &pilot_stack[i]->solid->pos );
            range = 7500. / ((cur_system->interference + 200) / 200.);
            if (d > range)
               continue;
         }

         /* Send AI the distress signal. */
         ai_getDistress( pilot_stack[i], p );

         /* Check if should take faction hit. */
         if (!areEnemies(p->faction, pilot_stack[i]->faction))
            r = 1;
      }
   }

   /* Player only gets one faction hit per pilot. */
   if (!pilot_isFlag(p, PILOT_DISTRESSED)) {

      /* Modify faction, about 1 for a llama, 4.2 for a hawking */
      if ((t != NULL) && (t->faction == FACTION_PLAYER) && r)
         faction_modPlayer( p->faction, -(pow(p->ship->mass, 0.2) - 1.), "distress" );

      /* Set flag to avoid a second faction hit. */
      pilot_setFlag(p, PILOT_DISTRESSED);
   }
}


/**
 * @brief Unmarks a pilot as hostile to player.
 *
 *    @param p Pilot to mark as hostile to player.
 */
void pilot_rmHostile( Pilot* p )
{
   if (pilot_isFlag(p, PILOT_HOSTILE)) {
      if (!pilot_isDisabled(p))
         player.enemies--;
      pilot_rmFlag(p, PILOT_HOSTILE);

      /* Change music back to ambient if no more enemies. */
      if (player.enemies <= 0) {
         music_choose("ambient");
         player.enemies = 0;
      }
   }
}


/**
 * @brief Marks pilot as friendly to player.
 *
 *    @param p Pilot to mark as friendly to player.
 */
void pilot_setFriendly( Pilot* p )
{
   pilot_rmHostile(p);
   pilot_setFlag(p, PILOT_FRIENDLY);
}


/**
 * @brief Unmarks a pilot as friendly to player.
 *
 *    @param p Pilot to mark as friendly to player.
 */
void pilot_rmFriendly( Pilot* p )
{
   pilot_rmFlag(p, PILOT_FRIENDLY);
}


/**
 * @brief Gets the amount of jumps the pilot has left.
 *
 *    @param p Pilot to get the jumps left.
 *    @return Number of jumps the pilot has left.
 */
int pilot_getJumps( const Pilot* p )
{
   return (int)floor(p->fuel / p->fuel_consumption);
}


/**
 * @brief Gets a pilot's colour.
 *
 *    @param p Pilot to get colour of.
 *    @return The colour of the pilot.
 */
const glColour* pilot_getColour( const Pilot* p )
{
   const glColour *col;

   if (pilot_inRangePilot(player.p, p) == -1) col = &cMapNeutral;
   else if (pilot_isDisabled(p) || pilot_isFlag(p,PILOT_DEAD)) col = &cInert;
   else if (pilot_isFlag(p,PILOT_BRIBED)) col = &cNeutral;
   else if (pilot_isHostile(p)) col = &cHostile;
   else if (pilot_isFriendly(p)) col = &cFriend;
   else col = faction_getColour(p->faction);

   return col;
}


/**
 * @brief Sets the target of the pilot.
 *
 *    @param p Pilot to set target of.
 *    @param id ID of the target (set to p->id for none).
 */
void pilot_setTarget( Pilot* p, unsigned int id )
{
   /* Case no change. */
   if (p->target == id)
      return;

   p->target = id;
   pilot_lockClear( p );
}


/**
 * @brief Damages the pilot.
 *
 *    @param p Pilot that is taking damage.
 *    @param w Solid that is hitting pilot.
 *    @param shooter Attacker that shot the pilot.
 *    @param dmg Damage being done.
 *    @return The real damage done.
 */
double pilot_hit( Pilot* p, const Solid* w, const unsigned int shooter, const Damage *dmg )
{
   int mod;
   double damage_shield, damage_armour, disable, knockback, dam_mod, ddmg, absorb, dmod;
   Pilot *pshooter;

   /* Invincible means no damage. */
   if (pilot_isFlag( p, PILOT_INVINCIBLE) ||
         pilot_isFlag( p, PILOT_INVISIBLE))
      return 0.;

   /* Reset disable timer. */
   p->dtimer_accum = 0.;

   /* Defaults. */
   pshooter       = NULL;
   dam_mod        = 0.;
   ddmg           = 0.;

   /* Calculate the damage. */
   absorb         = 1. - CLAMP( 0., 1., p->dmg_absorb - dmg->penetration );
   disable        = dmg->disable;
   dtype_calcDamage( &damage_shield, &damage_armour, absorb, &knockback, dmg );

   /* Ships that can not be disabled take raw armour damage instead of getting disabled. */
   if (pilot_isFlag( p, PILOT_NODISABLE )) {
      damage_armour += disable * absorb;
      disable        = 0.;
   }
   else
      disable       *= absorb;

   /*
    * Shields take entire blow.
    */
   if (p->shield - damage_shield > 0.) {
      ddmg       = damage_shield;
      p->shield -= damage_shield;
      dam_mod    = damage_shield/p->shield_max;
   }
   /*
    * Shields take part of the blow.
    */
   else if (p->shield > 0.) {
      dmod        = (1. - p->shield/damage_shield);
      ddmg        = p->shield + dmod * damage_armour;
      p->shield   = 0.;
      /* Reduce stress as armour is eaten away. */
      p->stress  *= (p->armour - dmod * damage_armour) / p->armour;
      p->armour  -= dmod * damage_armour;
      p->stress  += dmod * disable;
      dam_mod     = (damage_shield + damage_armour) /
                   ((p->shield_max + p->armour_max) / 2.);

      /* Increment shield timer or time before shield regeneration kicks in. */
      p->stimer   = 3.;
      p->sbonus   = 3.;
   }
   /*
    * Armour takes the entire blow.
    */
   else if (p->armour > 0.) {
      ddmg        = damage_armour;
      /* Reduce stress as armour is eaten away. */
      p->stress  *= (p->armour - damage_armour) / p->armour;
      p->armour  -= damage_armour;
      p->stress  += disable;

      /* Increment shield timer or time before shield regeneration kicks in. */
      p->stimer  = 3.;
      p->sbonus  = 3.;
   }

   /* Ensure stress never exceeds remaining armour. */
   if (p->stress > p->armour)
      p->stress = p->armour;

   /* Player might break autonav. */
   if ((w != NULL) && (p->id == PLAYER_ID) &&
         !pilot_isFlag(player.p, PILOT_HYP_BEGIN) &&
         !pilot_isFlag(player.p, PILOT_HYPERSPACE))
      player_shouldAbortAutonav(1);

   /* Disabled always run before dead to ensure combat rating boost. */
   pilot_updateDisable(p, shooter);

   /* Do not let pilot die. */
   if (pilot_isFlag( p, PILOT_NODEATH ))
      p->armour = 1.;

   /* Officially dead. */
   if (p->armour <= 0.) {
      p->armour = 0.;
      dam_mod   = 0.;

      if (!pilot_isFlag(p, PILOT_DEAD)) {
         pilot_dead( p, shooter );

         /* adjust the combat rating based on pilot mass and ditto faction */
         if (pshooter == NULL)
            pshooter = pilot_get(shooter);
         if ((pshooter != NULL) && (pshooter->faction == FACTION_PLAYER)) {

            /* About 6 for a llama, 52 for hawking. */
            mod = 2*(pow(p->ship->mass,0.4) - 1.);

            /* Modify faction for him and friends. */
            faction_modPlayer( p->faction, -mod, "kill" );
         }
      }
   }

   /* Some minor effects and stuff. */
   else if (p->shield <= 0.) {
      dam_mod = damage_armour/p->armour_max;

      if (p->id == PLAYER_ID) /* a bit of shaking */
         spfx_shake( SHAKE_MAX*dam_mod );
   }


   if (w != NULL)
      /* knock back effect is dependent on both damage and mass of the weapon
       * should probably get turned into a partial conservative collision */
      vect_cadd( &p->solid->vel,
            knockback * (w->vel.x * (dam_mod/9. + w->mass/p->solid->mass/6.)),
            knockback * (w->vel.y * (dam_mod/9. + w->mass/p->solid->mass/6.)) );

   return ddmg;
}


/**
 * @brief Handles pilot disabling. Set or unset the disable status depending on health and stress values.
 *
 *    @param p The pilot in question.
 *    @param shooter Attacker that shot the pilot.
 */
void pilot_updateDisable( Pilot* p, const unsigned int shooter )
{
   int mod, h;
   Pilot *pshooter;
   HookParam hparam;

   if ((!pilot_isFlag(p, PILOT_DISABLED)) &&
       (!pilot_isFlag(p, PILOT_NODISABLE) || (p->armour <= 0.)) &&
       (p->armour <= p->stress)) { /* Pilot should be disabled. */

      /* If hostile, must remove counter. */
      h = (pilot_isHostile(p)) ? 1 : 0;
      pilot_rmHostile(p);
      if (h == 1) /* Horrible hack to make sure player.p can hit it if it was hostile. */
         /* Do not use pilot_setHostile here or music will change again. */
         pilot_setFlag(p,PILOT_HOSTILE);

      /* Modify player combat rating if applicable. */
      /* TODO: Base off something more sensible than mass. */
      pshooter = pilot_get(shooter);
      if ((pshooter != NULL) && (pshooter->faction == FACTION_PLAYER)) {
         /* About 3 for a llama, 26 for hawking. */
         mod = pow(p->ship->mass,0.4) - 1.;

         /* Modify combat rating. */
         player.crating += 2*mod;
      }

      /* Disabled ships don't use up presence. */
      if (p->presence > 0) {
         system_rmCurrentPresence( cur_system, p->faction, p->presence );
         p->presence = 0;
      }

      /* Set disable timer. This is the time the pilot will remain disabled. */
      /* 50 armour llama        => 53.18s
       * 5000 armour peacemaker => 168.18s 
       */
      p->dtimer = 20. * pow( p->armour, 0.25 );
      p->dtimer_accum = 0.;

      pilot_setFlag( p,PILOT_DISABLED ); /* set as disabled */
      /* Run hook */
      if (shooter > 0) {
         hparam.type       = HOOK_PARAM_PILOT;
         hparam.u.lp.pilot = shooter;
      }
      else {
         hparam.type       = HOOK_PARAM_NIL;
         pilot_setFlag(p, PILOT_DISABLED_PERM ); /* Set as permanently disabled, since the disable was script-induced. */
      }
      pilot_runHookParam( p, PILOT_HOOK_DISABLE, &hparam, 1 ); /* Already disabled. */
   }
   else if (pilot_isFlag(p, PILOT_DISABLED) && (p->armour > p->stress)) { /* Pilot is disabled, but shouldn't be. */
      pilot_rmFlag( p, PILOT_DISABLED ); /* Undisable. */
      pilot_rmFlag( p, PILOT_DISABLED_PERM ); /* Clear perma-disable flag if necessary. */
      pilot_rmFlag( p, PILOT_BOARDING ); /* Can get boarded again. */

      /* TODO: Make undisabled pilot use up presence again. */
      pilot_runHook( p, PILOT_HOOK_UNDISABLE );
   }
}

/**
 * @brief Pilot is dead, now will slowly explode.
 *
 *    @param p Pilot that just died.
 *    @param killer Pilot killer or 0 if invalid.
 */
static void pilot_dead( Pilot* p, unsigned int killer )
{
   HookParam hparam;

   if (pilot_isFlag(p,PILOT_DEAD))
      return; /* he's already dead */

   /* basically just set timers */
   if (p->id==PLAYER_ID) {
      pilot_setFlag(p, PILOT_DISABLED );
      player_dead();
   }
   p->timer[0] = 0.; /* no need for AI anymore */
   p->ptimer = MIN( 1. + sqrt(p->armour_max * p->shield_max) / 650.,
         3 + pow(p->armour_max * p->shield_max, 0.4) / 500);
   p->timer[1] = 0.; /* explosion timer */

   /* flag cleanup - fixes some issues */
   pilot_rmFlag(p,PILOT_HYP_PREP);
   pilot_rmFlag(p,PILOT_HYP_BEGIN);
   pilot_rmFlag(p,PILOT_HYP_BRAKE);
   pilot_rmFlag(p,PILOT_HYPERSPACE);

   /* Pilot must die before setting death flag and probably messing with other flags. */
   if (killer > 0) {
      hparam.type       = HOOK_PARAM_PILOT;
      hparam.u.lp.pilot = killer;
   }
   else
      hparam.type       = HOOK_PARAM_NIL;
   pilot_runHookParam( p, PILOT_HOOK_DEATH, &hparam, 1 );

   /* PILOT R OFFICIALLY DEADZ0R */
   pilot_setFlag( p, PILOT_DEAD );
}


/**
 * @brief Makes the pilot explosion.
 *    @param x X position of the pilot.
 *    @param y Y position of the pilot.
 *    @param radius Radius of the explosion.
 *    @param dmg Damage of the explosion.
 *    @param parent The exploding pilot.
 */
void pilot_explode( double x, double y, double radius, const Damage *dmg, const Pilot *parent )
{
   int i;
   double rx, ry;
   double dist, rad2;
   Pilot *p;
   Solid s; /* Only need to manipulate mass and vel. */
   Damage ddmg;

   rad2 = radius*radius;
   memcpy( &ddmg, dmg, sizeof(Damage) );

   for (i=0; i<pilot_nstack; i++) {
      p = pilot_stack[i];

      /* Calculate a bit. */
      rx = p->solid->pos.x - x;
      ry = p->solid->pos.y - y;
      dist = pow2(rx) + pow2(ry);
      /* Take into account ship size. */
      dist -= pow2(p->ship->gfx_space->sw);
      dist = MAX(0,dist);

      /* Pilot is hit. */
      if (dist < rad2) {

         /* Adjust damage based on distance. */
         ddmg.damage = dmg->damage * (1. - sqrt(dist / rad2));

         /* Impact settings. */
         s.mass =  pow2(dmg->damage) / 30.;
         s.vel.x = rx;
         s.vel.y = ry;

         /* Actual damage calculations. */
         pilot_hit( p, &s, (parent!=NULL) ? parent->id : 0, &ddmg );

         /* Shock wave from the explosion. */
         if (p->id == PILOT_PLAYER)
            spfx_shake( pow2(ddmg.damage) / pow2(100.) * SHAKE_MAX );
      }
   }
}


/**
 * @brief Renders the pilot.
 *
 *    @param p Pilot to render.
 *    @param dt Current deltatick.
 */
void pilot_render( Pilot* p, const double dt )
{
   (void) dt;
   double scalew, scaleh;

   /* Check if needs scaling. */
   if (pilot_isFlag( p, PILOT_LANDING )) {
      scalew = CLAMP( 0., 1., p->ptimer / PILOT_LANDING_DELAY );
      scaleh = scalew;
   }
   else if (pilot_isFlag( p, PILOT_TAKEOFF )) {
      scalew = CLAMP( 0., 1., 1. - p->ptimer / PILOT_TAKEOFF_DELAY );
      scaleh = scalew;
   }
   else {
      scalew = 1.;
      scaleh = 1.;
   }

   /* Base ship. */
   gl_blitSpriteInterpolateScale( p->ship->gfx_space, p->ship->gfx_engine,
         1.-p->engine_glow, p->solid->pos.x, p->solid->pos.y,
         scalew, scaleh,
         p->tsx, p->tsy, NULL );
}


/**
 * @brief Renders the pilot overlay.
 *
 *    @param p Pilot to render.
 *    @param dt Current deltatick.
 */
void pilot_renderOverlay( Pilot* p, const double dt )
{
   glTexture *ico_hail;
   double x, y;
   double dx, dy;
   int sx, sy;
   glColour c;

   /* Render the hailing graphic if needed. */
   if (pilot_isFlag( p, PILOT_HAILING )) {
      ico_hail = gui_hailIcon();
      if (ico_hail != NULL) {
         /* Handle animation. */
         p->htimer -= dt;
         sx = (int)ico_hail->sx;
         sy = (int)ico_hail->sy;
         if (p->htimer < 0.) {
            p->htimer = .1;
            p->hail_pos++;
            p->hail_pos %= sx*sy;
         }
         /* Render. */
         gl_blitSprite( ico_hail,
               p->solid->pos.x + PILOT_SIZE_APROX*p->ship->gfx_space->sw/2. + ico_hail->sw/4.,
               p->solid->pos.y + PILOT_SIZE_APROX*p->ship->gfx_space->sh/2. + ico_hail->sh/4.,
               p->hail_pos % sx, p->hail_pos / sx, NULL );
      }
   }

   /* Text ontop if needed. */
   if (p->comm_msg != NULL) {

      /* Coordinate translation. */
      gl_gameToScreenCoords( &x, &y, p->solid->pos.x, p->solid->pos.y );

      /* Display the text. */
      p->comm_msgTimer -= dt;
      if (p->comm_msgTimer < 0.) {
         free(p->comm_msg);
         p->comm_msg = NULL;
      }
      else {
         /* Colour. */
         c.r = 1.;
         c.g = 1.;
         c.b = 1.;
         if (p->comm_msgTimer - pilot_commFade < 0.)
            c.a = p->comm_msgTimer / pilot_commFade;
         else
            c.a = 1.;

         /* Position to render at. */
         dx = x - p->comm_msgWidth/2.;
         dy = y + PILOT_SIZE_APROX*p->ship->gfx_space->sh/2.;

         /* Background. */
         gl_renderRect( dx-2., dy-2., p->comm_msgWidth+4., gl_defFont.h+4., &cBlackHilight );

         /* Display text. */
         gl_printRaw( NULL, dx, dy, &c, p->comm_msg );
      }
   }
}


/**
 * @brief Updates the pilot.
 *
 *    @param pilot Pilot to update.
 *    @param dt Current delta tick.
 */
void pilot_update( Pilot* pilot, const double dt )
{
   int i, nchg;
   unsigned int l;
   Pilot *target;
   double a, px,py, vx,vy;
   char buf[16];
   PilotOutfitSlot *o;
   double Q;
   Damage dmg;
   double stress_falloff;

   /* Check target sanity. */
   if (pilot->target != pilot->id) {
      target = pilot_get(pilot->target);
      if (target == NULL)
         pilot_setTarget( pilot, pilot->id );
   }
   else
      target = NULL;

   /*
    * Update timers.
    */
   pilot->ptimer   -= dt;
   pilot->tcontrol -= dt;
   pilot->stimer   -= dt;
   if (pilot->stimer <= 0.)
      pilot->sbonus   -= dt;
   for (i=0; i<MAX_AI_TIMERS; i++)
      if (pilot->timer[i] > 0.)
         pilot->timer[i] -= dt;
   /* Update heat. */
   a = -1.;
   Q = 0.;
   nchg = 0; /* Number of outfits that change state, processed at the end. */
   for (i=0; i<pilot->noutfits; i++) {
      o = pilot->outfits[i];

      /* Picky about our outfits. */
      if (o->outfit == NULL)
         continue;
      if (!o->active)
         continue;

      /* Handle firerate timer. */
      if (o->timer > 0.)
         o->timer -= dt * pilot_heatFireRateMod( o->heat_T );

      /* Handle state timer. */
      if (o->stimer >= 0.) {
         o->stimer -= dt;
         if (o->stimer < 0.) {
            if (o->state == PILOT_OUTFIT_ON) {
<<<<<<< HEAD
               if (outfit_isAfterburner( o->outfit )) /* Afterburners */
                  pilot_afterburnOver( pilot );
               else {
                  o->stimer = outfit_cooldown( o->outfit );
                  o->state  = PILOT_OUTFIT_COOLDOWN;
               }
=======
               pilot_outfitOff( pilot, o );
>>>>>>> cc027593
               nchg++;
            }
            else if (o->state == PILOT_OUTFIT_COOLDOWN) {
               o->state  = PILOT_OUTFIT_OFF;
               nchg++;
            }
         }
      }

      /* Handle heat. */
      Q  += pilot_heatUpdateSlot( pilot, o, dt );

      /* Handle lockons. */
      pilot_lockUpdateSlot( pilot, o, target, &a, dt );
   }

   /* Global heat. */
   pilot_heatUpdateShip( pilot, Q, dt );

   /* Update electronic warfare. */
   pilot_ewUpdateDynamic( pilot );

   /* Update stress. */
   if (!pilot_isFlag(pilot, PILOT_DISABLED)) { /* Case pilot is not disabled. */
      stress_falloff = 4.; /* TODO: make a function of the pilot's ship and/or its outfits. */
      pilot->stress -= stress_falloff * dt;
      pilot->stress = MAX(pilot->stress, 0);
   }
   else if (!pilot_isFlag(pilot, PILOT_DISABLED_PERM)) { /* Case pilot is disabled (but not permanently so). */
      pilot->dtimer -= dt;
      if (pilot->dtimer <= 0.) {
         pilot->stress = 0.;
         pilot_updateDisable(pilot, 0);
      }
      else
         pilot->dtimer_accum += dt;
   }

   /* Handle takeoff/landing. */
   if (pilot_isFlag(pilot,PILOT_TAKEOFF)) {
      if (pilot->ptimer < 0.) {
         pilot_rmFlag(pilot,PILOT_TAKEOFF);
         return;
      }
   }
   else if (pilot_isFlag(pilot,PILOT_LANDING)) {
      if (pilot->ptimer < 0.) {
         if (pilot_isPlayer(pilot)) {
            player_setFlag( PLAYER_HOOK_LAND );
            pilot->ptimer = 0.;
         }
         else
            pilot_setFlag(pilot,PILOT_DELETE);
         return;
      }
   }
   /* he's dead jim */
   else if (pilot_isFlag(pilot,PILOT_DEAD)) {

      /* pilot death sound */
      if (!pilot_isFlag(pilot,PILOT_DEATH_SOUND) &&
            (pilot->ptimer < 0.050)) {

         /* Play random explosion sound. */
         nsnprintf(buf, sizeof(buf), "explosion%d", RNG(0,2));
         sound_playPos( sound_get(buf), pilot->solid->pos.x, pilot->solid->pos.y,
               pilot->solid->vel.x, pilot->solid->vel.y );

         pilot_setFlag(pilot,PILOT_DEATH_SOUND);
      }
      /* final explosion */
      else if (!pilot_isFlag(pilot,PILOT_EXPLODED) &&
            (pilot->ptimer < 0.200)) {

         /* Damage from explosion. */
         a                 = sqrt(pilot->solid->mass);
         dmg.type          = dtype_get("explosion_splash");
         dmg.damage        = MAX(0., 2. * (a * (1. + sqrt(pilot->fuel + 1.) / 28.)));
         dmg.penetration   = 1.; /* Full penetration. */
         dmg.disable       = 0.;
         expl_explode( pilot->solid->pos.x, pilot->solid->pos.y,
               pilot->solid->vel.x, pilot->solid->vel.y,
               pilot->ship->gfx_space->sw/2. + a, &dmg, NULL, EXPL_MODE_SHIP );
         debris_add( pilot->solid->mass, pilot->ship->gfx_space->sw/2.,
               pilot->solid->pos.x, pilot->solid->pos.y,
               pilot->solid->vel.x, pilot->solid->vel.y );
         pilot_setFlag(pilot,PILOT_EXPLODED);
         pilot_runHook( pilot, PILOT_HOOK_EXPLODED );

         /* Release cargo */
         for (i=0; i<pilot->ncommodities; i++)
            commodity_Jettison( pilot->id, pilot->commodities[i].commodity,
                  pilot->commodities[i].quantity );
      }
      /* reset random explosion timer */
      else if (pilot->timer[1] <= 0.) {
         pilot->timer[1] = 0.08 * (pilot->ptimer - pilot->timer[1]) /
               pilot->ptimer;

         /* random position on ship */
         a = RNGF()*2.*M_PI;
         px = VX(pilot->solid->pos) +  cos(a)*RNGF()*pilot->ship->gfx_space->sw/2.;
         py = VY(pilot->solid->pos) +  sin(a)*RNGF()*pilot->ship->gfx_space->sh/2.;
         vx = VX(pilot->solid->vel);
         vy = VY(pilot->solid->vel);

         /* set explosions */
         l = (pilot->id==PLAYER_ID) ? SPFX_LAYER_FRONT : SPFX_LAYER_BACK;
         if (RNGF() > 0.8)
            spfx_add( spfx_get("ExpM"), px, py, vx, vy, l );
         else
            spfx_add( spfx_get("ExpS"), px, py, vx, vy, l );
      }

      /* completely destroyed with final explosion */
      if (pilot->ptimer < 0.) {
         if (pilot->id==PLAYER_ID) /* player.p handled differently */
            player_destroyed();
         pilot_delete(pilot);
         return;
      }
   }
   else if (pilot->armour <= 0.) { /* PWNED */
      if (pilot_isFlag( pilot, PILOT_NODEATH ))
         pilot->armour = 1.;
      else
         pilot_dead( pilot, 0 ); /* start death stuff - dunno who killed. */
   }

   /* purpose fallthrough to get the movement like disabled */
   if (pilot_isDisabled(pilot)) {
      /* Do the slow brake thing */
      pilot->solid->speed_max = 0.;
      pilot_setThrust( pilot, 0. );
      pilot_setTurn( pilot, 0. );

      /* update the solid */
      pilot->solid->update( pilot->solid, dt );
      gl_getSpriteFromDir( &pilot->tsx, &pilot->tsy,
            pilot->ship->gfx_space, pilot->solid->dir );

      /* Engine glow decay. */
      if (pilot->engine_glow > 0.) {
         pilot->engine_glow -= pilot->speed / pilot->thrust * dt * pilot->solid->mass;
         if (pilot->engine_glow < 0.)
            pilot->engine_glow = 0.;
      }

      return;
   }

   /* Pilot is still alive */
   pilot->armour += pilot->armour_regen * dt;
   if (pilot->armour > pilot->armour_max)
      pilot->armour = pilot->armour_max;

   /* Regen shield */
   if (pilot->stimer <= 0.) {
      pilot->shield += pilot->shield_regen * dt;
      if (pilot->sbonus > 0.)
         pilot->shield += dt * (pilot->shield_regen * (pilot->sbonus / 1.5));
      if (pilot->shield > pilot->shield_max)
         pilot->shield = pilot->shield_max;
   }

   /*
    * Using RC circuit energy loading.
    *
    * Calculations (using y = [0:1])
    *
    *                                          \
    *    y = 1 - exp( -x / tau )               |
    *    y + dy = 1 - exp( -( x + dx ) / tau ) |  ==>
    *                                          /
    *
    *    ==> dy = exp( -x / tau ) * ( 1 - exp( -dx / tau ) ==>
    *    ==> [ dy = (1 - y) * ( 1 - exp( -dx / tau ) ) ]
    */
   pilot->energy += (pilot->energy_max - pilot->energy) *
         (1. - exp( -dt / pilot->energy_tau));
   pilot->energy -= pilot->energy_loss * dt;
   if (pilot->energy > pilot->energy_max)
      pilot->energy = pilot->energy_max;
   else if (pilot->energy < 0.) {
      pilot->energy = 0.;
      /* Stop all on outfits. */
<<<<<<< HEAD
      for (i=0; i<pilot->noutfits; i++) {
         o = pilot->outfits[i];
         /* Picky about our outfits. */
         if (o->outfit == NULL)
            continue;
         if (!o->active)
            continue;
         if (o->state == PILOT_OUTFIT_ON) {
            if (outfit_isAfterburner( o->outfit )) /* Afterburners */
               pilot_afterburnOver( pilot );
            else {
               o->stimer = outfit_cooldown( o->outfit );
               o->state  = PILOT_OUTFIT_COOLDOWN;
            }
            nchg++;
         }
      }
=======
      nchg += pilot_outfitOffAll( pilot );
>>>>>>> cc027593
   }

   /* Must recalculate stats because something changed state. */
   if (nchg > 0)
      pilot_calcStats( pilot );

   /* Player damage decay. */
   if (pilot->player_damage > 0.)
      pilot->player_damage -= dt * PILOT_HOSTILE_DECAY;
   else
      pilot->player_damage = 0.;

   /* Pilot is board/refueling.  Hack to match speeds. */
   if (pilot_isFlag(pilot, PILOT_REFUELBOARDING))
      pilot_refuel(pilot, dt);

   /* Pilot is boarding its target.  Hack to match speeds. */
   if (pilot_isFlag(pilot, PILOT_BOARDING)) {
      if (target==NULL)
         pilot_rmFlag(pilot, PILOT_BOARDING);
      else {
         /* Match speeds. */
         vectcpy( &pilot->solid->vel, &target->solid->vel );

         /* See if boarding is finished. */
         if (pilot->ptimer < 0.)
            pilot_boardComplete(pilot);
      }
   }


   /* Set engine glow. */
   if (pilot->solid->thrust > 0.) {
      /*pilot->engine_glow += pilot->thrust / pilot->speed * dt;*/
      pilot->engine_glow += pilot->speed / pilot->thrust * dt * pilot->solid->mass;
      if (pilot->engine_glow > 1.)
         pilot->engine_glow = 1.;
   }
   else if (pilot->engine_glow > 0.) {
      pilot->engine_glow -= pilot->speed / pilot->thrust * dt * pilot->solid->mass;
      if (pilot->engine_glow < 0.)
         pilot->engine_glow = 0.;
   }

   /* Update weapons. */
   pilot_weapSetUpdate( pilot );

   if (!pilot_isFlag(pilot, PILOT_HYPERSPACE)) { /* limit the speed */

      /* pilot is afterburning */
      if (pilot_isFlag(pilot, PILOT_AFTERBURNER) && pilot->id == PLAYER_ID) {
         spfx_shake( 0.75*SHAKE_DECAY * dt); /* shake goes down at quarter speed */
      }
      else
         pilot->solid->speed_max = pilot->speed;
   }
   else
      pilot->solid->speed_max = -1.; /* Disables max speed. */

   /* Update the solid, must be run after limit_speed. */
   pilot->solid->update( pilot->solid, dt );
   gl_getSpriteFromDir( &pilot->tsx, &pilot->tsy,
         pilot->ship->gfx_space, pilot->solid->dir );
}

/**
 * @brief Activate the afterburner.
 */
void pilot_afterburn (Pilot *p)
{
   //double afb_mod;
   if (p == NULL)
      return;

   if (pilot_isFlag(p, PILOT_HYP_PREP) || pilot_isFlag(p, PILOT_HYPERSPACE) ||
         pilot_isFlag(p, PILOT_LANDING) || pilot_isFlag(p, PILOT_TAKEOFF))
      return;

   /* Not under manual control. */
   if (pilot_isFlag( p, PILOT_MANUAL_CONTROL ))
      return;

   /** @todo fancy effect? */
   if (p->afterburner == NULL)
      return;

   if (p->afterburner->state == PILOT_OUTFIT_OFF) {
      p->afterburner->state  = PILOT_OUTFIT_ON;
      p->afterburner->stimer = outfit_duration( p->afterburner->outfit );
      pilot_setFlag(p,PILOT_AFTERBURNER);
   }

   //afb_mod = MIN( 1., player.p->afterburner->outfit->u.afb.mass_limit / player.p->solid->mass );
   //spfx_shake( afb_mod * player.p->afterburner->outfit->u.afb.rumble * SHAKE_MAX );
}


/**
 * @brief Deactivates the afterburner.
 */
void pilot_afterburnOver (Pilot *p)
{
   if (p == NULL)
      return;
   if (p->afterburner == NULL)
      return;

   if (p->afterburner->state == PILOT_OUTFIT_ON) {
      p->afterburner->state  = PILOT_OUTFIT_COOLDOWN;
      p->afterburner->stimer = outfit_cooldown( p->afterburner->outfit );
      pilot_rmFlag(p,PILOT_AFTERBURNER);
   }
}


/**
 * @brief Deletes a pilot.
 *
 *    @param p Pilot to delete3.
 */
void pilot_delete( Pilot* p )
{
   /* Set flag to mark for deletion. */
   pilot_setFlag(p, PILOT_DELETE);
}


/**
 * @brief Handles pilot's hyperspace states.
 *
 *    @param p Pilot to handle hyperspace navigation.
 *    @param dt Current deltatick.
 */
static void pilot_hyperspace( Pilot* p, double dt )
{
   StarSystem *sys;
   double a, diff;
   int can_hyp;

   /* pilot is actually in hyperspace */
   if (pilot_isFlag(p, PILOT_HYPERSPACE)) {

      /* Time to play sound. */
      if ((p->id == PLAYER_ID) &&
            (p->ptimer < sound_length(snd_hypPowUpJump)) &&
            (p->timer[0] == -1.)) {
         p->timer[0] = -2.;
         player_soundPlay( snd_hypPowUpJump, 1 );
      }

      /* has jump happened? */
      if (p->ptimer < 0.) {
         pilot_setFlag( p, PILOT_HYP_END );
         pilot_setThrust( p, 0. );
         if (p->id == PLAYER_ID) /* player.p just broke hyperspace */
            player_setFlag( PLAYER_HOOK_HYPER );
         else {
            pilot_runHook( p, PILOT_HOOK_JUMP ); /* Should be run before messing with delete flag. */
            pilot_delete(p);
         }
         return;
      }

      /* keep acceling - hyperspace uses much bigger accel */
      pilot_setThrust( p, HYPERSPACE_THRUST*p->solid->mass/p->thrust );
   }
   /* engines getting ready for the jump */
   else if (pilot_isFlag(p, PILOT_HYP_BEGIN)) {

      /* Make sure still within range. */
      can_hyp = space_canHyperspace( p );
      if (!can_hyp) {
         pilot_hyperspaceAbort( p );

         if (p == player.p) {
            if (!player_isFlag(PLAYER_AUTONAV))
               player_message( "\erStrayed too far from jump point: jump aborted." );
         }
      }
      else {
         if (p->ptimer < 0.) { /* engines ready */
            p->ptimer = HYPERSPACE_FLY_DELAY * p->stats.jump_delay;
            pilot_setFlag(p, PILOT_HYPERSPACE);
            if (p->id == PLAYER_ID)
               p->timer[0] = -1.;
         }
      }
   }
   /* pilot is getting ready for hyperspace */
   else {
      /* Make sure still within range. */
      can_hyp = space_canHyperspace( p );
      if (!can_hyp) {
         pilot_hyperspaceAbort( p );

         if (p == player.p) {
            if (!player_isFlag(PLAYER_AUTONAV))
               player_message( "\erStrayed too far from jump point: jump aborted." );
         }
      }
      else {
         /* If the ship needs to charge up its hyperdrive, brake. */
         if (!p->stats.misc_instant_jump &&
               !pilot_isFlag(p, PILOT_HYP_BRAKE) && (VMOD(p->solid->vel) > MIN_VEL_ERR)) {
            diff = pilot_face( p, VANGLE(p->solid->vel) + M_PI );

            if (ABS(diff) < MAX_DIR_ERR)
               pilot_setThrust( p, 1. );
            else
               pilot_setThrust( p, 0. );
         }
         /* face target */
         else {
            /* Done braking or no braking required. */
            pilot_setFlag( p, PILOT_HYP_BRAKE);
            pilot_setThrust( p, 0. );

            /* Face system headed to. */
            sys = cur_system->jumps[p->nav_hyperspace].target;
            a = ANGLE( sys->pos.x - cur_system->pos.x, sys->pos.y - cur_system->pos.y );
            diff = pilot_face( p, a );

            if (ABS(diff) < MAX_DIR_ERR) { /* we can now prepare the jump */
               pilot_setTurn( p, 0. );
               p->ptimer = HYPERSPACE_ENGINE_DELAY * !p->stats.misc_instant_jump;
               pilot_setFlag(p, PILOT_HYP_BEGIN);
               /* Player plays sound. */
               if (p->id == PLAYER_ID)
                  player_soundPlay( snd_hypPowUp, 1 );
            }
         }
      }
   }

   if (p == player.p)
      player_updateSpecific( p, dt );
}


/**
 * @brief Stops the pilot from hyperspacing.
 *
 * Can only stop in preparation mode.
 *
 *    @param p Pilot to handle stop hyperspace.
 */
void pilot_hyperspaceAbort( Pilot* p )
{
   if (pilot_isFlag(p, PILOT_HYPERSPACE))
      return;

   if (pilot_isFlag(p, PILOT_HYP_BEGIN)) {
      /* Player plays sound. */
      if (p->id == PLAYER_ID) {
         player_soundStop();
         player_soundPlay( snd_hypPowDown, 1 );
      }
   }
   pilot_rmFlag(p, PILOT_HYP_BEGIN);
   pilot_rmFlag(p, PILOT_HYP_BRAKE);
   pilot_rmFlag(p, PILOT_HYP_PREP);
}


/**
 * @brief Attempts to start refueling the pilot's target.
 *
 *    @param p Pilot to try to start refueling.
 */
int pilot_refuelStart( Pilot *p )
{
   Pilot *target;

   /* Check to see if target exists, remove flag if not. */
   target = pilot_get(p->target);
   if (target == NULL) {
      pilot_rmFlag(p, PILOT_REFUELING);
      return 0;
   }

   /* Conditions are the same as boarding, except disabled. */
   if (vect_dist(&p->solid->pos, &target->solid->pos) >
         target->ship->gfx_space->sw * PILOT_SIZE_APROX )
      return 0;
   else if ((pow2(VX(p->solid->vel)-VX(target->solid->vel)) +
            pow2(VY(p->solid->vel)-VY(target->solid->vel))) >
         (double)pow2(MAX_HYPERSPACE_VEL))
      return 0;

   /* Now start the boarding to refuel. */
   pilot_setFlag(p, PILOT_REFUELBOARDING);
   p->ptimer  = PILOT_REFUEL_TIME; /* Use timer to handle refueling. */
   return 1;
}


/**
 * @brief Has the pilot refuel its target.
 *
 *    @param p Pilot that is actively refueling.
 *    @param dt Current delta tick.
 */
static void pilot_refuel( Pilot *p, double dt )
{
   Pilot *target;

   /* Check to see if target exists, remove flag if not. */
   target = pilot_get(p->target);
   if (target == NULL) {
      pilot_rmFlag(p, PILOT_REFUELBOARDING);
      pilot_rmFlag(p, PILOT_REFUELING);
      return;
   }

   /* Match speeds. */
   vectcpy( &p->solid->vel, &target->solid->vel );

   /* Move fuel. */
   p->fuel        -= PILOT_REFUEL_RATE*dt;
   target->fuel   += PILOT_REFUEL_RATE*dt;
   /* Stop refueling at max. */
   if (target->fuel > target->fuel_max) {
      p->ptimer      = -1.;
      target->fuel   = target->fuel_max;
   }

   /* Check to see if done. */
   if (p->ptimer < 0.) {
      pilot_rmFlag(p, PILOT_REFUELBOARDING);
      pilot_rmFlag(p, PILOT_REFUELING);
   }
}


/**
 * @brief Calculates the hyperspace delay for a pilot.
 *
 *    @param p Pilot to calculate hyperspace delay for.
 *    @return The hyperspace delay.
 */
ntime_t pilot_hyperspaceDelay( Pilot *p )
{
   int stu;
   stu = (int)(NT_STP_STU * p->stats.jump_delay);
   return ntime_create( 0, 0, stu );
}


/**
 * @brief Checks to see if the pilot has at least a certain amount of credits.
 *
 *    @param p Pilot to check to see if he has enough credits.
 *    @param amount Amount to check for.
 *    @return 1 if he has enough, 0 otherwise.
 */
int pilot_hasCredits( Pilot *p, credits_t amount )
{
   if (amount < 0)
      return 1;
   return (amount <= p->credits);
}


/**
 * @brief Modifies the amount of credits the pilot has.
 *
 *    @param p Pilot to modify amount of credits of.
 *    @param amount Quantity of credits to give/take.
 *    @return Amount of credits the pilot has.
 */
credits_t pilot_modCredits( Pilot *p, credits_t amount )
{
   uint64_t ul;

   ul = (uint64_t) ABS(amount);

   if (amount > 0) {
      if (CREDITS_MAX-p->credits < (credits_t)ul)
         p->credits = CREDITS_MIN;
      else
         p->credits += ul;
   }
   else if (amount < 0) {
      if ((credits_t)ul > p->credits)
         p->credits = 0;
      else
         p->credits -= ul;
   }
   return p->credits;
}


/**
 * @brief Initialize pilot.
 *
 *    @param pilot Pilot to initialize.
 *    @param ship Ship pilot will be flying.
 *    @param name Pilot's name, if NULL ship's name will be used.
 *    @param faction Faction of the pilot.
 *    @param ai Name of the AI profile to use for the pilot.
 *    @param dir Initial direction to face (radians).
 *    @param pos Initial position.
 *    @param vel Initial velocity.
 *    @param flags Used for tweaking the pilot.
 */
void pilot_init( Pilot* pilot, Ship* ship, const char* name, int faction, const char *ai,
      const double dir, const Vector2d* pos, const Vector2d* vel,
      const PilotFlags flags, const int systemFleet )
{
   int i, p;

   /* Clear memory. */
   memset(pilot, 0, sizeof(Pilot));

   if (pilot_isFlagRaw(flags, PILOT_PLAYER)) /* Set player ID, should probably be fixed to something sane someday. */
      pilot->id = PLAYER_ID;
   else
      pilot->id = ++pilot_id; /* new unique pilot id based on pilot_id, can't be 0 */

   /* Defaults. */
   pilot->autoweap = 1;

   /* Basic information. */
   pilot->ship = ship;
   pilot->name = strdup( (name==NULL) ? ship->name : name );

   /* faction */
   pilot->faction = faction;

   /* System fleet. */
   pilot->systemFleet = systemFleet;

   /* solid */
   pilot->solid = solid_create(ship->mass, dir, pos, vel, SOLID_UPDATE_RK4);

   /* First pass to make sure requirements make sense. */
   pilot->armour = pilot->armour_max = 1.; /* hack to have full armour */
   pilot->shield = pilot->shield_max = 1.; /* ditto shield */
   pilot->energy = pilot->energy_max = 1.; /* ditto energy */
   pilot->fuel   = pilot->fuel_max   = 1.; /* ditto fuel */
   pilot_calcStats(pilot);
   pilot->stress = 0.; /* No stress. */

   /* Allocate outfit memory. */
   /* Slot types. */
   pilot->outfit_nstructure = ship->outfit_nstructure;
   pilot->outfit_structure = calloc( ship->outfit_nstructure, sizeof(PilotOutfitSlot) );
   pilot->outfit_nutility  = ship->outfit_nutility;
   pilot->outfit_utility   = calloc( ship->outfit_nutility, sizeof(PilotOutfitSlot) );
   pilot->outfit_nweapon   = ship->outfit_nweapon;
   pilot->outfit_weapon    = calloc( ship->outfit_nweapon, sizeof(PilotOutfitSlot) );
   /* Global. */
   pilot->noutfits = pilot->outfit_nstructure + pilot->outfit_nutility + pilot->outfit_nweapon;
   pilot->outfits  = calloc( pilot->noutfits, sizeof(PilotOutfitSlot*) );
   /* First pass copy data. */
   p = 0;
   for (i=0; i<pilot->outfit_nstructure; i++) {
      pilot->outfits[p] = &pilot->outfit_structure[i];
      pilot->outfits[p]->sslot = &ship->outfit_structure[i];
      if (ship->outfit_structure[i].data != NULL)
         pilot_addOutfitRaw( pilot, ship->outfit_structure[i].data, pilot->outfits[p] );
      p++;
   }
   for (i=0; i<pilot->outfit_nutility; i++) {
      pilot->outfits[p] = &pilot->outfit_utility[i];
      pilot->outfits[p]->sslot = &ship->outfit_utility[i];
      if (ship->outfit_utility[i].data != NULL)
         pilot_addOutfitRaw( pilot, ship->outfit_utility[i].data, pilot->outfits[p] );
      p++;
   }
   for (i=0; i<pilot->outfit_nweapon; i++) {
      pilot->outfits[p] = &pilot->outfit_weapon[i];
      pilot->outfits[p]->sslot = &ship->outfit_weapon[i];
      if (ship->outfit_weapon[i].data != NULL)
         pilot_addOutfitRaw( pilot, ship->outfit_weapon[i].data, pilot->outfits[p] );
      p++;
   }
   /* Second pass set ID. */
   for (i=0; i<pilot->noutfits; i++)
      pilot->outfits[i]->id = i;

   /* cargo - must be set before calcStats */
   pilot->cargo_free = pilot->ship->cap_cargo; /* should get redone with calcCargo */

   /* Initialize heat. */
   pilot_heatReset( pilot );

   /* set the pilot stats based on his ship and outfits */
   pilot_calcStats( pilot );

   /* Heal up the ship. */
   pilot->armour = pilot->armour_max;
   pilot->shield = pilot->shield_max;
   pilot->energy = pilot->energy_max;

   /* Sanity check. */
#ifdef DEBUGGING
   const char *str = pilot_checkSanity( pilot );
   if (str != NULL)
      DEBUG( "Pilot '%s' failed sanity check: %s", pilot->name, str );
#endif /* DEBUGGING */

   /* set flags and functions */
   if (pilot_isFlagRaw(flags, PILOT_PLAYER)) {
      pilot->think            = player_think; /* players don't need to think! :P */
      pilot->update           = player_update; /* Players get special update. */
      pilot->render           = NULL; /* render will get called from player_think */
      pilot->render_overlay   = NULL;
      pilot_setFlag(pilot,PILOT_PLAYER); /* it is a player! */
      if (!pilot_isFlagRaw( flags, PILOT_EMPTY )) /* Sort of a hack. */
         player.p = pilot;
   }
   else {
      pilot->think            = ai_think;
      pilot->update           = pilot_update;
      pilot->render           = pilot_render;
      pilot->render_overlay   = pilot_renderOverlay;
   }

   /* Set enter hyperspace flag if needed. */
   if (pilot_isFlagRaw( flags, PILOT_HYP_END ))
      pilot_setFlag(pilot, PILOT_HYP_END);

   /* Escort stuff. */
   if (pilot_isFlagRaw( flags, PILOT_ESCORT )) {
      pilot_setFlag(pilot,PILOT_ESCORT);
      if (pilot_isFlagRaw( flags, PILOT_CARRIED ))
         pilot_setFlag(pilot,PILOT_CARRIED);
   }

   /* Clear timers. */
   pilot_clearTimers(pilot);

   /* Update the x and y sprite positions. */
   gl_getSpriteFromDir( &pilot->tsx, &pilot->tsy,
         pilot->ship->gfx_space, pilot->solid->dir );

   /* Targets. */
   pilot_setTarget( pilot, pilot->id ); /* No target. */
   pilot->nav_planet       = -1;
   pilot->nav_hyperspace   = -1;

   /* Check takeoff. */
   if (pilot_isFlagRaw( flags, PILOT_TAKEOFF )) {
      pilot_setFlag( pilot, PILOT_TAKEOFF );
      pilot->ptimer = PILOT_TAKEOFF_DELAY;
   }

   /* AI */
   if (ai != NULL)
      ai_pinit( pilot, ai ); /* Must run before ai_create */
}


/**
 * @brief Creates a new pilot
 *
 * See pilot_init for parameters.
 *
 *    @return Pilot's id.
 *
 * @sa pilot_init
 */
unsigned int pilot_create( Ship* ship, const char* name, int faction, const char *ai,
      const double dir, const Vector2d* pos, const Vector2d* vel,
      const PilotFlags flags, const int systemFleet )
{
   Pilot *dyn;

   /* Allocate pilot memory. */
   dyn = malloc(sizeof(Pilot));
   if (dyn == NULL) {
      WARN("Unable to allocate memory");
      return 0;
   }

   /* See if memory needs to grow */
   if (pilot_nstack+1 > pilot_mstack) { /* needs to grow */
      if (pilot_mstack == 0)
         pilot_mstack = PILOT_CHUNK_MIN;
      else
         pilot_mstack += MIN( pilot_mstack, PILOT_CHUNK_MAX );
      pilot_stack = realloc( pilot_stack, pilot_mstack*sizeof(Pilot*) );
   }

   /* Set the pilot in the stack -- must be there before initializing */
   pilot_stack[pilot_nstack] = dyn;
   pilot_nstack++; /* there's a new pilot */

   /* Initialize the pilot. */
   pilot_init( dyn, ship, name, faction, ai, dir, pos, vel, flags, systemFleet );

   return dyn->id;
}


/**
 * @brief Creates a pilot without adding it to the stack.
 *
 *    @param ship Ship for the pilot to use.
 *    @param name Name of the pilot ship (NULL uses ship name).
 *    @param faction Faction of the ship.
 *    @param ai AI to use.
 *    @param flags Flags for tweaking, PILOT_EMPTY is added.
 *    @return Pointer to the new pilot (not added to stack).
 */
Pilot* pilot_createEmpty( Ship* ship, const char* name,
      int faction, const char *ai, PilotFlags flags )
{
   Pilot* dyn;
   dyn = malloc(sizeof(Pilot));
   if (dyn == NULL) {
      WARN("Unable to allocate memory");
      return 0;
   }
   pilot_setFlagRaw( flags, PILOT_EMPTY );
   pilot_init( dyn, ship, name, faction, ai, 0., NULL, NULL, flags, -1 );
   return dyn;
}


/**
 * @brief Copies src pilot to dest.
 *
 *    @param src Pilot to copy.
 *    @return Copy of src.
 */
Pilot* pilot_copy( Pilot* src )
{
   int i, p;
   Pilot *dest = malloc(sizeof(Pilot));

   /* Copy data over, we'll have to reset all the pointers though. */
   memcpy( dest, src, sizeof(Pilot) );

   /* Copy names. */
   if (src->name)
      dest->name = strdup(src->name);
   if (src->title)
      dest->title = strdup(src->title);

   /* Copy solid. */
   dest->solid = malloc(sizeof(Solid));
   memcpy( dest->solid, src->solid, sizeof(Solid) );

   /* Copy outfits. */
   dest->noutfits = src->noutfits;
   dest->outfits  = malloc( sizeof(PilotOutfitSlot*) * dest->noutfits );
   dest->outfit_nstructure = src->outfit_nstructure;
   dest->outfit_structure  = malloc( sizeof(PilotOutfitSlot) * dest->outfit_nstructure );
   memcpy( dest->outfit_structure, src->outfit_structure,
         sizeof(PilotOutfitSlot) * dest->outfit_nstructure );
   dest->outfit_nutility = src->outfit_nutility;
   dest->outfit_utility  = malloc( sizeof(PilotOutfitSlot) * dest->outfit_nutility );
   memcpy( dest->outfit_utility, src->outfit_utility,
         sizeof(PilotOutfitSlot) * dest->outfit_nutility );
   dest->outfit_nweapon = src->outfit_nweapon;
   dest->outfit_weapon  = malloc( sizeof(PilotOutfitSlot) * dest->outfit_nweapon );
   memcpy( dest->outfit_weapon, src->outfit_weapon,
         sizeof(PilotOutfitSlot) * dest->outfit_nweapon );
   p = 0;
   for (i=0; i<dest->outfit_nstructure; i++)
      dest->outfits[p++] = &dest->outfit_structure[i];
   for (i=0; i<dest->outfit_nutility; i++)
      dest->outfits[p++] = &dest->outfit_utility[i];
   for (i=0; i<dest->outfit_nweapon; i++)
      dest->outfits[p++] = &dest->outfit_weapon[i];
   dest->afterburner = NULL;

   /* Hooks get cleared. */
   dest->hooks          = NULL;
   dest->nhooks         = 0;

   /* Copy has no escorts. */
   dest->escorts        = NULL;
   dest->nescorts       = 0;

   /* AI is not copied. */
   dest->task           = NULL;

   /* Set pointers and friends to NULL. */
   /* Commodities. */
   dest->commodities    = NULL;
   dest->ncommodities   = 0;
   /* Calculate stats. */
   pilot_calcStats(dest);

   /* Copy commodities. */
   for (i=0; i<src->ncommodities; i++)
      pilot_cargoAddRaw( dest, src->commodities[i].commodity,
            src->commodities[i].quantity, src->commodities[i].id );

   return dest;
}


/**
 * @brief Frees and cleans up a pilot
 *
 *    @param p Pilot to free.
 */
void pilot_free( Pilot* p )
{
   int i;

   /* Clear up pilot hooks. */
   pilot_clearHooks(p);

   /* If hostile, must remove counter. */
   pilot_rmHostile(p);

   /* Free weapon sets. */
   pilot_weapSetFree(p);

   /* Free outfits. */
   if (p->outfits != NULL)
      free(p->outfits);
   if (p->outfit_structure != NULL)
      free(p->outfit_structure);
   if (p->outfit_utility != NULL)
      free(p->outfit_utility);
   if (p->outfit_weapon != NULL)
      free(p->outfit_weapon);

   /* Remove commodities. */
   while (p->commodities != NULL)
      pilot_cargoRmRaw( p, p->commodities[0].commodity,
            p->commodities[0].quantity, 1 );

   /* Clean up data. */
   if (p->ai != NULL)
      ai_destroy(p); /* Must be destroyed first if applicable. */

   /* Free name and title. */
   if (p->name != NULL)
      free(p->name);
   if (p->title != NULL)
      free(p->title);
   /* Case if pilot is the player. */
   if (player.p==p)
      player.p = NULL;
   solid_free(p->solid);
   if (p->mounted != NULL)
      free(p->mounted);

   /* Free escorts. */
   for (i=0; i<p->nescorts; i++)
      free(p->escorts[i].ship);
   if (p->escorts)
      free(p->escorts);

   /* Free comm message. */
   if (p->comm_msg != NULL)
      free(p->comm_msg);

#ifdef DEBUGGING
   memset( p, 0, sizeof(Pilot) );
#endif /* DEBUGGING */

   free(p);
}


/**
 * @brief Destroys pilot from stack
 *
 *    @param p Pilot to destroy.
 */
void pilot_destroy(Pilot* p)
{
   int i;

   /* find the pilot */
   for (i=0; i < pilot_nstack; i++)
      if (pilot_stack[i]==p)
         break;

   /* Remove faction if necessary. */
   if (p->presence > 0) {
      system_rmCurrentPresence( cur_system, p->faction, p->presence );
      p->presence = 0;
   }

   /* pilot is eliminated */
   pilot_free(p);
   pilot_nstack--;

   /* copy other pilots down */
   memmove(&pilot_stack[i], &pilot_stack[i+1], (pilot_nstack-i)*sizeof(Pilot*));
}


/**
 * @brief Frees the pilot stack.
 */
void pilots_free (void)
{
   int i;

   pilot_freeGlobalHooks();

   /* Free pilots. */
   for (i=0; i < pilot_nstack; i++)
      pilot_free(pilot_stack[i]);
   free(pilot_stack);
   pilot_stack = NULL;
   player.p = NULL;
   pilot_nstack = 0;
}


/**
 * @brief Cleans up the pilot stack - leaves the player.
 */
void pilots_clean (void)
{
   int i;
   for (i=0; i < pilot_nstack; i++) {
      /* we'll set player.p at privileged position */
      if ((player.p != NULL) && (pilot_stack[i] == player.p)) {
         pilot_stack[0] = player.p;
         pilot_stack[0]->lockons = 0; /* Clear lockons. */
      }
      else /* rest get killed */
         pilot_free(pilot_stack[i]);
   }

   if (player.p != NULL) { /* set stack to 1 if pilot exists */
      pilot_nstack = 1;
      pilot_clearTimers( player.p ); /* Reset the player's timers. */
   }
   else
      pilot_nstack = 0;

   /* Clear global hooks. */
   pilots_clearGlobalHooks();
}


/**
 * @brief Clears all the pilots except the player.
 */
void pilots_clear (void)
{
   int i;
   for (i=0; i < pilot_nstack; i++)
      if (!pilot_isPlayer( pilot_stack[i] ))
         pilot_delete( pilot_stack[i] );
}


/**
 * @brief Even cleans up the player.
 */
void pilots_cleanAll (void)
{
   pilots_clean();
   if (player.p != NULL) {
      pilot_free(player.p);
      player.p = NULL;
   }
   pilot_nstack = 0;
}


/**
 * @brief Updates all the pilots.
 *
 *    @param dt Delta tick for the update.
 */
void pilots_update( double dt )
{
   int i;
   Pilot *p;

   /* Now update all the pilots. */
   for (i=0; i<pilot_nstack; i++) {
      p = pilot_stack[i];

      /* Destroy pilot and go on. */
      if (pilot_isFlag(p, PILOT_DELETE)) {
         pilot_destroy(p);
         i--; /* Must decrement iterator. */
         continue;
      }

      /* Invisible, not doing anything. */
      if (pilot_isFlag(p, PILOT_INVISIBLE))
         continue;

      /* See if should think. */
      if ((p->think==NULL) || (p->ai==NULL))
         continue;
      if (pilot_isDisabled(p))
         continue;
      if (pilot_isFlag(p,PILOT_DEAD))
         continue;

      /* Hyperspace gets special treatment */
      if (pilot_isFlag(p, PILOT_HYP_PREP))
         pilot_hyperspace(p, dt);
      /* Entering hyperspace. */
      else if (pilot_isFlag(p, PILOT_HYP_END)) {
         if (VMOD(p->solid->vel) < 2*solid_maxspeed( p->solid, p->speed, p->thrust) )
            pilot_rmFlag(p, PILOT_HYP_END);
      }
      /* Must not be boarding to think. */
      else if (!pilot_isFlag(p, PILOT_BOARDING) &&
            !pilot_isFlag(p, PILOT_REFUELBOARDING) &&
            /* Must not be landing nor taking off. */
            !pilot_isFlag(p, PILOT_LANDING) &&
            !pilot_isFlag(p, PILOT_TAKEOFF))
         p->think(p, dt);
   }

   /* Now update all the pilots. */
   for (i=0; i<pilot_nstack; i++) {
      p = pilot_stack[i];

      /* Ignore. */
      if (pilot_isFlag(p, PILOT_DELETE))
         continue;

      /* Invisible, not doing anything. */
      if (pilot_isFlag(p, PILOT_INVISIBLE))
         continue;

      /* Just update the pilot. */
      if (p->update) /* update */
         p->update( p, dt );
   }
}


/**
 * @brief Renders all the pilots.
 *
 *    @param dt Current delta tick.
 */
void pilots_render( double dt )
{
   int i;
   for (i=0; i<pilot_nstack; i++) {

      /* Invisible, not doing anything. */
      if (pilot_isFlag(pilot_stack[i], PILOT_INVISIBLE))
         continue;

      if (pilot_stack[i]->render != NULL) /* render */
         pilot_stack[i]->render(pilot_stack[i], dt);
   }
}


/**
 * @brief Renders all the pilots overlays.
 *
 *    @param dt Current delta tick.
 */
void pilots_renderOverlay( double dt )
{
   int i;
   for (i=0; i<pilot_nstack; i++) {

      /* Invisible, not doing anything. */
      if (pilot_isFlag(pilot_stack[i], PILOT_INVISIBLE))
         continue;

      if (pilot_stack[i]->render_overlay != NULL) /* render */
         pilot_stack[i]->render_overlay(pilot_stack[i], dt);
   }
}


/**
 * @brief Clears the pilot's timers.
 *
 *    @param pilot Pilot to clear timers of.
 */
void pilot_clearTimers( Pilot *pilot )
{
   int i, n;
   PilotOutfitSlot *o;

   pilot->ptimer     = 0.; /* Pilot timer. */
   pilot->tcontrol   = 0.; /* AI control timer. */
   pilot->stimer     = 0.; /* Shield timer. */
   pilot->dtimer     = 0.; /* Disable timer. */
   for (i=0; i<MAX_AI_TIMERS; i++)
      pilot->timer[i] = 0.; /* Specific AI timers. */
   n = 0;
   for (i=0; i<pilot->noutfits; i++) {
      o = pilot->outfits[i];
      o->timer    = 0.; /* Last used timer. */
      o->stimer   = 0.; /* State timer. */
      if (o->state != PILOT_OUTFIT_OFF) {
         o->state    = PILOT_OUTFIT_OFF; /* Set off. */
         n++;
      }
   }

   /* Must recalculate stats. */
   if (n > 0)
      pilot_calcStats( pilot );
}


/**
 * @brief Updates the systemFleet of all pilots.
 *
 * @param index Index number that was deleted.
 */
void pilots_updateSystemFleet( const int deletedIndex )
{
   int i;

   for(i = 0; i < pilot_nstack; i++)
      if(pilot_stack[i]->systemFleet >= deletedIndex)
         pilot_stack[i]->systemFleet--;

   return;
}

/**
 * @brief Gets the relative size(shipmass) between the current pilot and the specified target
 *
 *    @param p the pilot whose mass we will compare
 *    @return A number from 0 to 1 mapping the relative masses
 */
double pilot_relsize( const Pilot* cur_pilot, const Pilot* p )
{
   return (1 - 1/(1 + ((double)cur_pilot->solid->mass / (double)p->solid->mass)));
}

/**
 * @brief Gets the relative damage output(total DPS) between the current pilot and the specified target
 *
 *    @param p the pilot whose dps we will compare
 *    @return A number from 0 to 1 mapping the relative damage output
 */
double pilot_reldps( const Pilot* cur_pilot, const Pilot* p )
{
   int i;
   int DPSaccum_target = 0, DPSaccum_pilot = 0;
   double delay_cache, damage_cache;
   Outfit *o;
   const Damage *dmg;

   for (i=0; i<p->outfit_nweapon; i++) {
      o = p->outfit_weapon[i].outfit;
      if (o == NULL)
         continue;
      dmg = outfit_damage( o );
      if (dmg == NULL)
         continue;

      damage_cache   = dmg->damage;
      delay_cache    = outfit_delay( o );
      if ((damage_cache > 0) && (delay_cache > 0))
         DPSaccum_target += ( damage_cache/delay_cache );
   }

   for (i=0; i<cur_pilot->outfit_nweapon; i++) {
      o = cur_pilot->outfit_weapon[i].outfit;
      if (o == NULL)
         continue;
      dmg = outfit_damage( o );
      if (dmg == NULL)
         continue;

      damage_cache   = dmg->damage;
      delay_cache    = outfit_delay( o );
      if ((damage_cache > 0) && (delay_cache > 0))
         DPSaccum_target += ( damage_cache/delay_cache );
   }

   if ((DPSaccum_target > 0) && (DPSaccum_pilot > 0))
      return (1 - 1 / (1 + ((double)DPSaccum_pilot / (double)DPSaccum_target)) );
   else if (DPSaccum_pilot > 0)
      return 1;
   else
      return 0;
}

/**
 * @brief Gets the relative hp(combined shields and armour) between the current pilot and the specified target
 *
 *    @param p the pilot whose shields/armour we will compare
 *    @return A number from 0 to 1 mapping the relative HPs
 */
double pilot_relhp( const Pilot* cur_pilot, const Pilot* p )
{
   return (1 - 1 / (1 + ((double)(cur_pilot -> armour_max + cur_pilot -> shield_max) /
         (double)(p -> armour_max + p -> shield_max))));
}


/**
 * @brief Gets the price or worth of a pilot in credits.
 *
 *    @param p Pilot to get worth of.
 *    @return Worth of the pilot.
 */
credits_t pilot_worth( const Pilot *p )
{
   credits_t price;
   int i;

   /* Ship price is base price + outfit prices. */
   price = ship_basePrice( p->ship );
   for (i=0; i<p->noutfits; i++) {
      if (p->outfits[i]->outfit == NULL)
         continue;
      price += p->outfits[i]->outfit->price;
   }

   return price;
}



<|MERGE_RESOLUTION|>--- conflicted
+++ resolved
@@ -1377,16 +1377,7 @@
          o->stimer -= dt;
          if (o->stimer < 0.) {
             if (o->state == PILOT_OUTFIT_ON) {
-<<<<<<< HEAD
-               if (outfit_isAfterburner( o->outfit )) /* Afterburners */
-                  pilot_afterburnOver( pilot );
-               else {
-                  o->stimer = outfit_cooldown( o->outfit );
-                  o->state  = PILOT_OUTFIT_COOLDOWN;
-               }
-=======
                pilot_outfitOff( pilot, o );
->>>>>>> cc027593
                nchg++;
             }
             else if (o->state == PILOT_OUTFIT_COOLDOWN) {
@@ -1573,27 +1564,7 @@
    else if (pilot->energy < 0.) {
       pilot->energy = 0.;
       /* Stop all on outfits. */
-<<<<<<< HEAD
-      for (i=0; i<pilot->noutfits; i++) {
-         o = pilot->outfits[i];
-         /* Picky about our outfits. */
-         if (o->outfit == NULL)
-            continue;
-         if (!o->active)
-            continue;
-         if (o->state == PILOT_OUTFIT_ON) {
-            if (outfit_isAfterburner( o->outfit )) /* Afterburners */
-               pilot_afterburnOver( pilot );
-            else {
-               o->stimer = outfit_cooldown( o->outfit );
-               o->state  = PILOT_OUTFIT_COOLDOWN;
-            }
-            nchg++;
-         }
-      }
-=======
       nchg += pilot_outfitOffAll( pilot );
->>>>>>> cc027593
    }
 
    /* Must recalculate stats because something changed state. */

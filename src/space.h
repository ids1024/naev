--- conflicted
+++ resolved
@@ -202,11 +202,7 @@
    int npresence; /**< Number of elements in the presence array. */
    int spilled; /**< If the system has been spilled to yet. */
    int nsystemFleets; /**< The number of fleets in the system. */
-<<<<<<< HEAD
-   SystemFleet *systemFleets; /* */
-=======
    SystemFleet *systemFleets; /**< Array of pointers to the fleets in the system. */
->>>>>>> b1598969
 
    /* Markers. */
    int markers_misc; /**< Number of misc mission markers on system. */
@@ -244,11 +240,6 @@
 int system_rmPlanet( StarSystem *sys, const char *planetname );
 int system_addFleet( StarSystem *sys, Fleet *fleet );
 int system_rmFleet( StarSystem *sys, Fleet *fleet );
-<<<<<<< HEAD
-int system_addFleetGroup( StarSystem *sys, FleetGroup *fltgrp );
-int system_rmFleetGroup( StarSystem *sys, FleetGroup *fltgrp );
-=======
->>>>>>> b1598969
 
 /*
  * render

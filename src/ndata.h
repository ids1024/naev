--- conflicted
+++ resolved
@@ -37,11 +37,8 @@
 #define FLEET_DATA_PATH          "dat/fleet.xml" /**< Where to find fleet data. */
 #define TECH_DATA_PATH           "dat/tech.xml"   /**< XML file containing techs. */
 #define DIFF_DATA_PATH           "dat/unidiff.xml" /**< Unidiff XML file. */
-<<<<<<< HEAD
 #define ASTERO_DATA_PATH         "dat/asteroids.xml" /**< Asteroid types XML file. */
-=======
 #define MAP_DECORATOR_DATA_PATH  "dat/map.xml" /**< Commodity XML file. */
->>>>>>> 0f3efc70
 
 #define MISSION_LUA_PATH         "dat/missions/" /**< Path to Lua files. */
 #define EVENT_LUA_PATH           "dat/events/" /**< Path to Lua files. */

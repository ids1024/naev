--- conflicted
+++ resolved
@@ -346,13 +346,8 @@
    /* now lead the texture data up */
    SDL_LockSurface( surface );
    if (gl_texHasCompress()) {
-<<<<<<< HEAD
-      glTexImage2D( GL_TEXTURE_2D, 0, GL_RGBA,
-            surface->w, surface->h, 0, GL_COMPRESSED_RGBA,
-=======
       glTexImage2D( GL_TEXTURE_2D, 0, GL_COMPRESSED_RGBA,
             surface->w, surface->h, 0, GL_RGBA,
->>>>>>> 919c6a05
             GL_UNSIGNED_BYTE, surface->pixels );
    }
    else {

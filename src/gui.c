--- conflicted
+++ resolved
@@ -1112,11 +1112,7 @@
     * planets
     */
    for (i=0; i<cur_system->nplanets; i++)
-<<<<<<< HEAD
-      if(cur_system->planets[i]->real == ASSET_REAL && i != planet_target)
-=======
-      if (i != player.p->nav_planet)
->>>>>>> 38401bfe
+      if ((cur_system->planets[i]->real == ASSET_REAL) && (i != planet_target))
          gui_renderPlanet( i );
    if (player.p->nav_planet > -1)
       gui_renderPlanet( player.p->nav_planet );

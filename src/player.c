/*
 * See Licensing and Copyright notice in naev.h
 */

/**
 * @file player.c
 *
 * @brief Contains all the player.p related stuff.
 */


#include "player.h"

#include "naev.h"

#include <stdlib.h>

#include "nxml.h"
#include "pilot.h"
#include "log.h"
#include "opengl.h"
#include "font.h"
#include "ndata.h"
#include "space.h"
#include "rng.h"
#include "land.h"
#include "sound.h"
#include "economy.h"
#include "pause.h"
#include "menu.h"
#include "toolkit.h"
#include "dialogue.h"
#include "mission.h"
#include "nlua_misn.h"
#include "ntime.h"
#include "hook.h"
#include "map.h"
#include "nfile.h"
#include "spfx.h"
#include "unidiff.h"
#include "comm.h"
#include "intro.h"
#include "perlin.h"
#include "ai.h"
#include "music.h"
#include "gui.h"
#include "nlua_var.h"
#include "escort.h"
#include "event.h"
#include "conf.h"
#include "nebula.h"


#define XML_START_ID "Start" /**< Module start xml document identifier. */

#define START_DATA   "dat/start.xml" /**< Module start information file. */


/*
 * player.p stuff
 */
Player_t player; /**< Local player. */
static Ship* player_ship      = NULL; /**< Temporary ship to hold when naming it */
static double player_px       = 0.; /**< Temporary X position. */
static double player_py       = 0.; /**< Temporary Y position. */
static double player_vx       = 0.; /**< Temporory X velocity. */
static double player_vy       = 0.; /**< Temporary Y velocity. */
static double player_dir      = 0.; /**< Temporary direction. */
static unsigned long player_creds = 0; /**< Temporary hack for when creating. */
static char *player_mission   = NULL; /**< More hack. */


/*
 * Licenses.
 */
static char **player_licenses = NULL; /**< Licenses player.p has. */
static int player_nlicenses   = 0; /**< Number of licenses player.p has. */


/*
 * player.p sounds.
 */
static int player_engine_group = 0; /**< Player engine sound group. */
static int player_gui_group   = 0; /**< Player gui sound group. */
int snd_target                = -1; /**< Sound when targetting. */
int snd_jump                  = -1; /**< Sound when can jump. */
int snd_nav                   = -1; /**< Sound when changing nav computer. */
int snd_hail                  = -1; /**< Sound when being hailed. */
/* Hyperspace sounds. */
int snd_hypPowUp              = -1; /**< Hyperspace power up sound. */
int snd_hypEng                = -1; /**< Hyperspace engine sound. */
int snd_hypPowDown            = -1; /**< Hyperspace power down sound. */
int snd_hypPowUpJump          = -1; /**< Hyperspace Power up to jump sound. */
int snd_hypJump               = -1; /**< Hyperspace jump sound. */
static int player_lastEngineSound = -1; /**< Last engine sound. */
static int player_hailCounter = 0; /**< Number of times to play the hail. */
static double player_hailTimer = 0.; /**< Timer for hailing. */


/* 
 * player.p pilot stack - ships he has 
 */
/**
 * @brief Player ship.
 */
typedef struct PlayerShip_s {
   Pilot* p; /**< Pilot. */
   char *loc; /**< Location. */
} PlayerShip_t;
static PlayerShip_t* player_stack   = NULL; /**< Stack of ships player.p has. */
static int player_nstack            = 0; /**< Number of ships player.p has. */


/*
 * player.p outfit stack - outfits he has
 */
/**
 * @brief Wrapper for outfits.
 */
typedef struct PlayerOutfit_s {
   const Outfit *o; /**< Actual assosciated outfit. */
   int q; /**< Amount of outfit owned. */
} PlayerOutfit_t;
static PlayerOutfit_t *player_outfits  = NULL; /**< Outfits player.p has. */
static int player_noutfits             = 0; /**< Number of outfits player.p has. */
static int player_moutfits             = 0; /**< Current allocated memory. */
#define OUTFIT_CHUNKSIZE               32 /**< Allocation chunk size. */


/* 
 * player.p global properties
 */
/* used in input.c */
double player_left         = 0.; /**< Player left turn velocity from input. */
double player_right        = 0.; /**< Player right turn velocity from input. */
static double player_acc   = 0.; /**< Accel velocity from input. */
static int player_firemode = 0; /**< Player fire mode. */
/* for death and such */
static double player_timer = 0.; /**< For death and such. */


/* 
 * unique mission stack.
 */
static int* missions_done  = NULL; /**< Saves position of completed missions. */
static int missions_mdone  = 0; /**< Memory size of completed missions. */
static int missions_ndone  = 0; /**< Number of completed missions. */


/*
 * unique event stack.
 */
static int* events_done  = NULL; /**< Saves position of completed events. */
static int events_mdone  = 0; /**< Memory size of completed events. */
static int events_ndone  = 0; /**< Number of completed events. */


/*
 * Extern stuff for player.p ships.
 */
extern Pilot** pilot_stack;
extern int pilot_nstack;


/*
 * map stuff for autonav
 */
extern int map_npath;


/* 
 * prototypes
 */
/* 
 * internal
 */
static void player_updateZoom( double dt );
/* creation */
static int player_newMake (void);
static void player_newShipMake( char *name );
/* sound */
static void player_initSound (void);
/* save/load */
static int player_saveEscorts( xmlTextWriterPtr writer );
static int player_saveShipSlot( xmlTextWriterPtr writer, PilotOutfitSlot *slot, int i );
static int player_saveShip( xmlTextWriterPtr writer, 
      Pilot* ship, char* loc );
static int player_parse( xmlNodePtr parent );
static int player_parseDoneMissions( xmlNodePtr parent );
static int player_parseDoneEvents( xmlNodePtr parent );
static int player_parseLicenses( xmlNodePtr parent );
static void player_parseShipSlot( xmlNodePtr node, Pilot *ship, PilotOutfitSlot *slot );
static int player_parseShip( xmlNodePtr parent, int is_player, char *planet );
static int player_parseEscorts( xmlNodePtr parent );
static void player_addOutfitToPilot( Pilot* pilot, Outfit* outfit, PilotOutfitSlot *s );
/* Misc. */
static void player_autonav (void);
static int player_outfitCompare( const void *arg1, const void *arg2 );
static int player_shipPriceRaw( Pilot *ship );
/* 
 * externed
 */
int player_save( xmlTextWriterPtr writer ); /* save.c */
int player_load( xmlNodePtr parent ); /* save.c */


/**
 * @brief Creates a new player.
 *
 *   - Cleans up after old players.
 *   - Prompts for name.
 * 
 * @sa player_newMake
 */
void player_new (void)
{
   int r;

   /* to not segfault due to lack of environment */
   memset( &player, 0, sizeof(Player_t) );
   player_setFlag(PLAYER_CREATING);
   gl_cameraStatic( 0., 0. );

   /* Set up GUI. */
   gui_setDefaults();

   /* Setup sound */
   player_initSound();

   /* Clean up player.p stuff if we'll be recreating. */
   diff_clear();
   player_cleanup();
   var_cleanup();
   missions_cleanup();
   events_cleanup();
   space_clearKnown();
   land_cleanup();
   factions_reset();
   map_cleanup();

   player.name = dialogue_input( "Player Name", 2, 20,
         "Please write your name:" );

   /* Player cancelled dialogue. */
   if (player.name == NULL) {
      menu_main();
      return;
   }

   if (nfile_fileExists("%ssaves/%s.ns", nfile_basePath(), player.name)) {
      r = dialogue_YesNo("Overwrite",
            "You already have a pilot named %s. Overwrite?",player.name);
      if (r==0) { /* no */
         player_new();
         return;
      }
   }

   if (player_newMake())
      return;

   /* Display the intro. */
   intro_display( "dat/intro", "intro" );

   /* Play music. */
   music_choose( "ambient" );

   /* Add the mission if found. */
   if (player_mission != NULL) {
      if (mission_start( player_mission ) < 0)
         WARN("Failed to run start mission '%s'.", player_mission);
      free(player_mission);
      player_mission = NULL;
   }
}


/**
 * @brief Actually creates a new player.
 *
 *    @return 0 on success.
 */
static int player_newMake (void)
{
   Ship *ship;
   char *sysname;;
   uint32_t bufsize;
   char *buf;
   int l,h, tl,th;
   double x,y;
   xmlNodePtr node, cur, tmp;
   xmlDocPtr doc;

   /* Sane defaults. */
   ship           = NULL;
   sysname        = NULL;
   player_mission = NULL;
   l              = 0;
   h              = 0;
   tl             = 0;
   th             = 0;

   /* Try to read teh file. */
   buf = ndata_read( START_DATA, &bufsize );
   if (buf == NULL)
      return -1;

   /* Load the XML file. */
   doc = xmlParseMemory( buf, bufsize );

   node = doc->xmlChildrenNode;
   if (!xml_isNode(node,XML_START_ID)) {
      ERR("Malformed '"START_DATA"' file: missing root element '"XML_START_ID"'");
      return -1;
   }

   node = node->xmlChildrenNode; /* first system node */
   if (node == NULL) {
      ERR("Malformed '"START_DATA"' file: does not contain elements");
      return -1;
   }
   do {
      if (xml_isNode(node, "player")) { /* we are interested in the player.p */
         cur = node->children;
         do {
            if (xml_isNode(cur,"ship"))
               ship = ship_get( xml_get(cur) );
            else if (xml_isNode(cur,"credits")) { /* monies range */
               tmp = cur->children;
               do {
                  xmlr_int(tmp, "low", l);
                  xmlr_int(tmp, "high", h);
               } while (xml_nextNode(tmp));
            }
            else if (xml_isNode(cur,"system")) {
               tmp = cur->children;
               do {
                  /** system name, @todo percent chance */
                  xmlr_strd(tmp, "name", sysname);
                  /* position */
                  xmlr_float(tmp,"x",x);
                  xmlr_float(tmp,"y",y);
               } while (xml_nextNode(tmp));
            }
            xmlr_float(cur,"player_crating",player.crating);
            if (xml_isNode(cur,"date")) {
               tmp = cur->children;
               do {
                  xmlr_int(tmp, "low", tl);
                  xmlr_int(tmp, "high", th);
               } while (xml_nextNode(tmp));
            }
            /* Check for mission. */
            if (xml_isNode(cur,"mission")) {
               if (player_mission != NULL) {
                  WARN("start.xml already contains a mission node!");
                  continue;
               }
               player_mission = xml_getStrd(cur);
            }
         } while (xml_nextNode(cur));
      }
   } while (xml_nextNode(node));

   /* Clean up. */
   xmlFreeDoc(doc);
   free(buf);
   xmlCleanupParser();

   /* Time. */
   if ((tl==0) && (th==0)) {
      WARN("Time not set by module.");
      ntime_set(0);
   }
   else
      ntime_set( RNG(tl*1000*NTIME_UNIT_LENGTH,th*1000*NTIME_UNIT_LENGTH) );

   /* Welcome message - must be before space_init. */
   player_message( "\egWelcome to "APPNAME"!" );
   player_message( "\eg v%d.%d.%d", VMAJOR, VMINOR, VREV );

   /* Try to create the pilot, if fails reask for player.p name. */
   if (ship==NULL) {
      WARN("Ship not set by module.");
      return -1;
   }
   if (player_newShip( ship, x, y, 0., 0., RNGF() * 2.*M_PI, NULL ) != 0) {
      player_new();
      return -1;
   }
   space_init(sysname);
   free(sysname);

   /* Monies. */
   if ((l==0) && (h==0)) {
      WARN("Credits not set by module.");
      player.p->credits = 0;
   }
   else
      player.p->credits = RNG(l,h);

   /* clear the map */
   map_clear();

   /* Start the economy. */
   economy_init();

   return 0;
}


/**
 * @brief Creates a new ship for player.
 *
 *    @return 0 indicates success, -1 means dialogue was cancelled.
 *
 * @sa player_newShipMake
 */
int player_newShip( Ship* ship, double px, double py,
      double vx, double vy, double dir, const char *def_name )
{
   char* ship_name;
   int i, len;

   /* temporary values while player.p doesn't exist */
   player_creds = (player.p != NULL) ? player.p->credits : 0;
   player_ship    = ship;
   player_px      = px;
   player_py      = py;
   player_vx      = vx;
   player_vy      = vy;
   player_dir     = dir;
   ship_name      = dialogue_input( "Ship Name", 3, 20,
         "Please name your new ship:" );

   /* Dialogue cancelled. */
   if (ship_name == NULL) {
      /* No default name, fail. */
      if (def_name == NULL)
         return -1;

      /* Add default name. */
      i = 2;
      len = strlen(def_name)+10;
      ship_name = malloc( len );
      strncpy( ship_name, def_name, len );
      while (player_hasShip(ship_name)) {
         snprintf( ship_name, len, "%s %d", def_name, i );
         i++;
      }
   }

   /* Must not have same name. */
   if (player_hasShip(ship_name)) {
      dialogue_msg( "Name collision",
            "Please do not give the ship the same name as another of your ships.");
      return -1;
   }

   player_newShipMake(ship_name);

   free(ship_name);

   return 0;
}

/**
 * @brief Actually creates the new ship.
 */
static void player_newShipMake( char* name )
{
   Vector2d vp, vv;
   unsigned int flags;
   PlayerShip_t *ship;

   /* store the current ship if it exists */
   flags = PILOT_PLAYER;

   /* in case we're respawning */
   player_rmFlag(PLAYER_CREATING);

   /* create the player.p */
   if (player.p == NULL) {
      /* Hackish position setting */
      vect_cset( &vp, player_px, player_py );
      vect_cset( &vv, player_vx, player_vy );

      /* Create the player. */
      pilot_create( player_ship, name, faction_get("Player"), NULL,
            player_dir, &vp, &vv, flags );
   }
   else {
      /* Grow memory. */
      player_stack = realloc(player_stack, sizeof(PlayerShip_t)*(player_nstack+1));
      ship        = &player_stack[player_nstack];
      /* Create the ship. */
      ship->p     = pilot_createEmpty( player_ship, name, faction_get("Player"), NULL, flags );
      ship->loc   = strdup( land_planet->name );
      player_nstack++;
   }
   gl_cameraBind( &player.p->solid->pos ); /* set opengl camera */

   /* money. */
   player.p->credits = player_creds;
   player_creds = 0;
}


/**
 * @brief Swaps player's current ship with his ship named shipname.
 *
 *    @param shipname Ship to change to.
 */
void player_swapShip( char* shipname )
{
   int i, j;
   Pilot* ship;
   Vector2d v;

   for (i=0; i<player_nstack; i++) {
      if (strcmp(shipname,player_stack[i].p->name)==0) { /* swap player.p and ship */
         ship = player_stack[i].p;

         /* move credits over */
         ship->credits = player.p->credits;

         /* move cargo over */
         pilot_moveCargo( ship, player.p );

         /* Store position. */
         vectcpy( &v, &player.p->solid->pos );

         /* extra pass to calculate stats */
         pilot_calcStats( ship );
         pilot_calcStats( player.p );

         /* now swap the players */
         player_stack[i].p = player.p;
         for (j=0; j<pilot_nstack; j++) /* find pilot in stack to swap */
            if (pilot_stack[j] == player.p) {
               player.p         = ship;
               pilot_stack[j] = ship;
               break;
            }

         /* Copy position back. */
         vectcpy( &player.p->solid->pos, &v );

         /* Fill the tank. */
         land_checkAddRefuel();         

         gl_cameraBind( &player.p->solid->pos ); /* don't forget the camera */
         return;
      }
   }
   WARN( "Unable to swap player.p with ship '%s': ship does not exist!", shipname );
}


/**
 * @brief Calculates the price of one of the player's ships.
 *
 *    @param shipname Name of the ship.
 *    @return The price of the ship in credits.
 */
int player_shipPrice( char* shipname )
{
   int i;
   Pilot *ship = NULL;

   if (strcmp(shipname,player.p->name)==0) {
      ship = player.p;
   }
   else {
      /* Find the ship. */
      for (i=0; i<player_nstack; i++) {
         if (strcmp(shipname,player_stack[i].p->name)==0) {
            ship = player_stack[i].p;
            break;
         }
      }
   }

   /* Not found. */
   if (ship == NULL) {
      WARN( "Unable to find price for player's ship '%s': ship does not exist!", shipname );
      return -1;
   }

   return player_shipPriceRaw( ship );
}


/**
 * @brief Calculates the price of one of the player's ships.
 *
 *    @param ship Ship to calculate price of.
 *    @return The price of the ship in credits.
 */
static int player_shipPriceRaw( Pilot *ship )
{
   int price;
   int i;

   /* Ship price is base price + outfit prices. */
   price = ship_basePrice( ship->ship );
   for (i=0; i<ship->noutfits; i++) {
      if (ship->outfits[i]->outfit == NULL)
         continue;
      price += ship->outfits[i]->outfit->price;
   }

   return price;
}


/**
 * @brief Removes one of the player's ships.
 *
 *    @param shipname Name of the ship to remove.
 */
void player_rmShip( char* shipname )
{
   int i;

   for (i=0; i<player_nstack; i++) {
      /* Not the ship we are looking for. */
      if (strcmp(shipname,player_stack[i].p->name)!=0)
         continue;

      /* Free player.p ship and location. */
      pilot_free(player_stack[i].p);
      free(player_stack[i].loc);

      /* Move memory to make adjacent. */
      memmove( player_stack+i, player_stack+i+1,
            sizeof(PlayerShip_t) * (player_nstack-i-1) );
      player_nstack--; /* Shrink stack. */
      /* Realloc memory to smaller size. */
      player_stack = realloc( player_stack,
            sizeof(PlayerShip_t) * (player_nstack) );
   }
}


/**
 * @brief Cleans up player.p stuff like player_stack.
 */
void player_cleanup (void)
{
   int i;

   /* Reset controls. */
   player_accelOver();
   player_left  = 0.;
   player_right = 0.;

   /* Clear player. */
   player_clear();

   /* Clear messages. */
   gui_clearMessages();

   /* clean up name */
   if (player.name != NULL) {
      free(player.name);
      player.name = NULL;
   }

   /* Clean up gui. */
   gui_cleanup();

   /* clean up the stack */
   for (i=0; i<player_nstack; i++) {
      pilot_free(player_stack[i].p);
      free(player_stack[i].loc);
   }
   if (player_stack != NULL)
      free(player_stack);
   player_stack = NULL;
   /* nothing left */
   player_nstack = 0;

   /* Free outfits. */
   if (player_outfits != NULL)
      free(player_outfits);
   player_outfits  = NULL;
   player_noutfits = 0;
   player_moutfits = 0;

   /* clean up missions */
   if (missions_done != NULL)
      free(missions_done);
   missions_done = NULL;
   missions_ndone = 0;
   missions_mdone = 0;

   /* Clean up events. */
   if (events_done != NULL)
      free(events_done);
   events_done = NULL;
   events_ndone = 0;
   events_mdone = 0;

   /* Clean up licenses. */
   if (player_nlicenses > 0) {
      for (i=0; i<player_nlicenses; i++)
         free(player_licenses[i]);
      free(player_licenses);
      player_licenses = NULL;
      player_nlicenses = 0;
   }

   /* just in case purge the pilot stack */
   pilots_cleanAll();

   /* Reset some player.p stuff. */
   player_creds   = 0;
   player.crating = 0;

   /* Stop the sounds. */
   sound_stopAll();
}


static int player_soundReserved = 0; /**< Has the player.p already reserved sound? */
/**
 * @brief Initializes the player.p sounds.
 */
static void player_initSound (void)
{
   if (player_soundReserved) return;

   /* Allocate channels. */
   player_engine_group  = sound_createGroup(1); /* Channel for engine noises. */
   player_gui_group     = sound_createGroup(4);
   player_soundReserved = 1;

   /* Get sounds. */
   snd_target           = sound_get("target");
   snd_jump             = sound_get("jump");
   snd_nav              = sound_get("nav");
   snd_hail             = sound_get("hail");
   snd_hypPowUp         = sound_get("hyperspace_powerup");
   snd_hypEng           = sound_get("hyperspace_engine");
   snd_hypPowDown       = sound_get("hyperspace_powerdown");
   snd_hypPowUpJump     = sound_get("hyperspace_powerupjump");
   snd_hypJump          = sound_get("hyperspace_jump");
}


/**
 * @brief Plays a sound at the player.
 *
 *    @param sound ID of the sound to play.
 *    @param once Play only once?
 */
void player_playSound( int sound, int once )
{
   sound_playGroup( player_gui_group, sound, once );
}


/**
 * @brief Stops playing player.p sounds.
 */
void player_stopSound (void)
{
   sound_stopGroup( player_gui_group );
   sound_stopGroup( player_engine_group );

   /* No last engine sound. */
   player_lastEngineSound = -1;
}


/**
 * @brief Warps the player.p to the new position
 *
 *    @param x X value of the position to warp to.
 *    @param y Y value of the position to warp to.
 */
void player_warp( const double x, const double y )
{
   vect_cset( &player.p->solid->pos, x, y );
}


/**
 * @brief Clears the targets.
 */
void player_clear (void)
{
   if (player.p != NULL)
      player.p->target = PLAYER_ID;
}


static char* player_ratings[] = {
      "Harmless",
      "Mostly Harmless",
      "Smallfry",
      "Average",
      "Above Average",
      "Major",
      "Intimidating",
      "Fearsome",
      "Terrifying",
      "Unstoppable",
      "Godlike"
}; /**< Combat ratings. */
/**
 * @brief Gets the player's combat rating in a human-readable string.
 *
 *    @return The player's combat rating in a human readable string.
 */
const char* player_rating (void)
{
   if (player.crating == 0.) return player_ratings[0];
   else if (player.crating < 25.) return player_ratings[1];
   else if (player.crating < 50.) return player_ratings[2];
   else if (player.crating < 100.) return player_ratings[3];
   else if (player.crating < 200.) return player_ratings[4];
   else if (player.crating < 500.) return player_ratings[5];
   else if (player.crating < 1000.) return player_ratings[6];
   else if (player.crating < 2000.) return player_ratings[7];
   else if (player.crating < 5000.) return player_ratings[8];
   else if (player.crating < 10000.) return player_ratings[9];
   else return player_ratings[10];
}


/**
 * @brief Checks to see if the player.p has enough credits.
 *
 *    @param amount Amount of credits to check to see if the player.p has.
 *    @return 1 if the player.p has enough credits.
 */
int player_hasCredits( int amount )
{
   return pilot_hasCredits( player.p, amount );
}


/**
 * @brief Modifies the amount of credits the player.p has.
 *
 *    @param amount Quantity to modify player's credits by.
 *    @return Amount of credits the player.p has.
 */
unsigned long player_modCredits( int amount )
{
   return pilot_modCredits( player.p, amount );
}


/**
 * @brief Gets how many of the commodity the player.p has.
 *
 *    @param commodityname Commodity to check how many the player.p owns.
 *    @return The number of commodities owned matching commodityname.
 */
int player_cargoOwned( const char* commodityname )
{
   int i;

   for (i=0; i<player.p->ncommodities; i++)
      if (!player.p->commodities[i].id &&
            strcmp(commodityname, player.p->commodities[i].commodity->name)==0)
         return player.p->commodities[i].quantity;
   return 0;
}


/**
 * @brief Renders the player
 */
void player_render( double dt )
{
   /*
    * Check to see if the death menu should pop up.
    */
   if (player_isFlag(PLAYER_DESTROYED)) {
      player_timer -= dt;
      if (!toolkit_isOpen() && !player_isFlag(PLAYER_CREATING) &&
            (player_timer < 0.)) {
         menu_death();
      }
   }

   /*
    * Render the player.
    */
   if ((player.p != NULL) && !player_isFlag(PLAYER_CREATING)) {
      pilot_render(player.p, dt);
   }
}


/**
 * @brief Starts autonav.
 */
void player_startAutonav (void)
{
   if (player.p->nav_hyperspace == -1)
      return;

   if (player.p->fuel < HYPERSPACE_FUEL) {
      player_message("\erNot enough fuel to jump for autonav.");
      return;
   }

   player_message("\epAutonav initialized.");
   player_setFlag(PLAYER_AUTONAV);
   player.autonav = AUTONAV_APPROACH;
}

/**
 * @brief Starts autonav and closes the window.
 */
void player_startAutonavWindow( unsigned int wid, char *str)
{
   (void) str;

   if (player.p->nav_hyperspace == -1)
      return;

   if (player.p->fuel < HYPERSPACE_FUEL) {
      player_message("\erNot enough fuel to jump for autonav.");
      return;
   }

   player_message("\epAutonav initialized.");
   player_setFlag(PLAYER_AUTONAV);

   window_destroy( wid );
}

/**
 * @brief Aborts autonav.
 */
void player_abortAutonav( char *reason )
{
   /* No point if player.p is beyond aborting. */
   if ((player.p==NULL) || ((player.p != NULL) && pilot_isFlag(player.p, PILOT_HYPERSPACE)))
      return;

   if (player_isFlag(PLAYER_AUTONAV)) {
      if (reason != NULL)
         player_message("\erAutonav aborted: %s!", reason);
      else
         player_message("\erAutonav aborted!");
      player_rmFlag(PLAYER_AUTONAV);

      /* Get rid of acceleration. */
      player_accelOver();

      /* Drop out of possible different speed modes. */
      if (dt_mod != 1.)
         pause_setSpeed(1.);

      /* Break possible hyperspacing. */
      if (pilot_isFlag(player.p, PILOT_HYP_PREP)) {
         pilot_hyperspaceAbort(player.p);
         player_message("\epAborting hyperspace sequence.");
      }
   }
}


/**
 * @brief Basically uses keyboard input instead of AI input. Used in pilot.c.
 *
 *    @param pplayer Player to think.
 */
void player_think( Pilot* pplayer, const double dt )
{
   (void) dt;
   Pilot *target;
   double turn;
   int facing;
   Outfit *afb;
   int ret;

   /* last i heard, the dead don't think */
   if (pilot_isFlag(pplayer,PILOT_DEAD)) {
      /* no sense in accelerating or turning */
      pilot_setThrust( pplayer, 0. );
      pilot_setTurn( pplayer, 0. );
      return;
   }

   /* Not facing anything yet. */
   facing = 0;

   /* Autonav takes over normal controls. */
   if (player_isFlag(PLAYER_AUTONAV)) {
      /* Abort if lockons detected. */
      if (pplayer->lockons > 0)
         player_abortAutonav("Missile Lockon Detected");

      /* If we're already at the target. */
      else if (player.p->nav_hyperspace == -1)
         player_abortAutonav("Target changed to current system");

      /* Need fuel. */
      else if (pplayer->fuel < HYPERSPACE_FUEL)
         player_abortAutonav("Not enough fuel for autonav to continue");

      /* Keep on moving. */
      else 
         player_autonav();

      /* Disable turning. */
      facing = 1;
   }

   /* turning taken over by PLAYER_FACE */
   else if (player_isFlag(PLAYER_FACE)) { 
      /* Try to face pilot target. */
      if (player.p->target != PLAYER_ID) {
         target = pilot_get(player.p->target);
         if (target != NULL) {
            pilot_face( pplayer,
                  vect_angle( &player.p->solid->pos, &target->solid->pos ));

            /* Disable turning. */
            facing = 1;
         }
      }
      /* If not try to face planet target. */
      else if (player.p->nav_planet != -1) {
         pilot_face( pplayer,
               vect_angle( &player.p->solid->pos,
                  &cur_system->planets[ player.p->nav_planet ]->pos ));
         /* Disable turning. */
         facing = 1;
      }
      else if (player.p->nav_hyperspace != -1) {
         pilot_face( pplayer,
               vect_angle( &player.p->solid->pos,
                  &cur_system->jumps[ player.p->nav_hyperspace ].pos ));
         /* Disable turning. */
         facing = 1;
      }
   }

   /* turning taken over by PLAYER_REVERSE */
   else if (player_isFlag(PLAYER_REVERSE)) {
      
      /* Check to see if already stopped. */
      /*
      if (VMOD(pplayer->solid->vel) < MIN_VEL_ERR)
         player_accel( 0. );

      else {
         d = pilot_face( pplayer, VANGLE(player.p->solid->vel) + M_PI );
         if ((player_acc < 1.) && (d < MAX_DIR_ERR))
            player_accel( 1. );
      }
      */

      /*
       * I don't think automatic braking is good.
       */
      pilot_face( pplayer, VANGLE(player.p->solid->vel) + M_PI );

      /* Disable turning. */
      facing = 1;
   }

   /* normal turning scheme */
   if (!facing) {
      turn = 0;
      if (player_isFlag(PLAYER_TURN_LEFT))
         turn -= player_left;
      if (player_isFlag(PLAYER_TURN_RIGHT))
         turn += player_right;
      turn = CLAMP( -1., 1., turn );
      pilot_setTurn( pplayer, -turn );
   }

   /*
    * Weapon shooting stuff
    */
   /* Primary weapon. */
   if (player_isFlag(PLAYER_PRIMARY)) {
      ret = pilot_shoot( pplayer, player_firemode );
      player_setFlag(PLAYER_PRIMARY_L);
      if (ret)
         player_abortAutonav(NULL);
   }
   else if (player_isFlag(PLAYER_PRIMARY_L)) {
      pilot_shootStop( pplayer, 0 );
      player_rmFlag(PLAYER_PRIMARY_L);
   }
   /* Secondary weapon. */
   if (player_isFlag(PLAYER_SECONDARY)) { /* needs target */
      /* Double tap stops beams. */
      if (!player_isFlag(PLAYER_SECONDARY_L) &&
            (pplayer->secondary != NULL) &&
            outfit_isBeam(pplayer->secondary->outfit)) {
         pilot_shootStop( pplayer, 1 );
      }
      else {
         ret = pilot_shootSecondary( pplayer );
         if (ret)
            player_abortAutonav(NULL);
      }

      player_setFlag(PLAYER_SECONDARY_L);
   }
   else if (player_isFlag(PLAYER_SECONDARY_L)) {
      player_rmFlag(PLAYER_SECONDARY_L);
   }


   /* 
    * Afterburn!
    */
   if (player_isFlag(PLAYER_AFTERBURNER)) {
      if (pilot_isFlag(player.p,PILOT_AFTERBURNER)) {
         afb = pplayer->afterburner->outfit;
         pilot_setThrust( pplayer, 1. + afb->u.afb.thrust );
      }
      else /* Ran out of energy */
         player_afterburnOver();
   }
   else
      pilot_setThrust( pplayer, player_acc );
}


/**
 * @brief Handles the autonavigation process for the player.
 */
static void player_autonav (void)
{
   JumpPoint *jp;
   double d, time, vel, dist;

   /* Target jump. */
   jp = &cur_system->jumps[ player.p->nav_hyperspace ];

   switch (player.autonav) {
      case AUTONAV_APPROACH:
         /* Only accelerate if facing move dir. */
         d = pilot_face( player.p, vect_angle( &player.p->solid->pos, &jp->pos ) );
         if (FABS(d) < MIN_DIR_ERR) {
            if (player_acc < 1.)
               player_accel( 1. );
         }
         else if (player_acc > 0.)
            player_accelOver();

         /* Get current time to reach target. */
         time  = MIN( 1.5*player.p->speed, VMOD(player.p->solid->vel) ) /
            (player.p->thrust / player.p->solid->mass);

         /* Get velocity. */
         vel   = MIN( player.p->speed, VMOD(player.p->solid->vel) );

         /* Get distance. */
         dist  = vel*(time+1.1*180./player.p->turn) -
               0.5*(player.p->thrust/player.p->solid->mass)*time*time;

         /* See if should start braking. */
         if (dist*dist > vect_dist2( &jp->pos, &player.p->solid->pos )) {
            player_accelOver();
            player.autonav = AUTONAV_BRAKE;
         }

         break;

      case AUTONAV_BRAKE:
         /* Braking procedure. */
         d = pilot_face( player.p, VANGLE(player.p->solid->vel) + M_PI );
         if (FABS(d) < MIN_DIR_ERR) {
            if (player_acc < 1.)
               player_accel( 1. );
         }
         else if (player_acc > 0.)
            player_accelOver();

         /* Try to jump or see if braked. */
         if (space_canHyperspace(player.p)) {
            player.autonav = AUTONAV_APPROACH;
            player_accelOver();
            player_jump();
         }
         else if (VMOD(player.p->solid->vel) < MIN_VEL_ERR) {
            player.autonav = AUTONAV_APPROACH;
            player_accelOver();
         }

         break;
   }
}


/**
 * @brief Player update function.
 *
 *    @param pplayer Player to update.
 *    @param dt Current deltatick.
 */
void player_update( Pilot *pplayer, const double dt )
{
   /* Update normally. */
   pilot_update( pplayer, dt );

   /* Update player.p specific stuff. */
   if (!player_isFlag(PLAYER_DESTROYED))
      player_updateSpecific( pplayer, dt );
}


/**
 * @brief Does a pleyr specific update.
 *
 *    @param pplayer Player to update.
 *    @param dt Current deltatick.
 */
void player_updateSpecific( Pilot *pplayer, const double dt )
{
   int engsound;

   /* Calculate engine sound to use. */
   if (player_isFlag(PLAYER_AFTERBURNER))
      engsound = pplayer->afterburner->outfit->u.afb.sound;
   else if (pplayer->solid->force_x > 0.) {
      /* See if is in hyperspace. */
      if (pilot_isFlag(pplayer, PILOT_HYPERSPACE))
         engsound = snd_hypEng;
      else
         engsound = pplayer->ship->sound;
   }
   else
      engsound = -1;
   /* See if sound must change. */
   if (player_lastEngineSound != engsound) {
      sound_stopGroup( player_engine_group );
      if (engsound >= 0)
         sound_playGroup( player_engine_group, engsound, 0 );
   }
   player_lastEngineSound = engsound;

   /* Sound. */
   sound_updateListener( pplayer->solid->dir,
         pplayer->solid->pos.x, pplayer->solid->pos.y,
         pplayer->solid->vel.x, pplayer->solid->vel.y );

   /* See if must playe hail sound. */
   if (player_hailCounter > 0) {
      player_hailTimer -= dt;
      if (player_hailTimer < 0.) {
         player_playSound( snd_hail, 1 );
         player_hailCounter--;
         player_hailTimer = 3.;
      }
   }

   /* Update zoom. */
   player_updateZoom( dt );
}


/**
 * @brief Updates the player.p zoom.
 * 
 *    @param dt Current deltatick.
 */
static void player_updateZoom( double dt )
{
   Pilot *target;
   double d, x,y, z,tz, dx, dy;
   double zfar, znear;
   double c;

   /* Minimum depends on velocity normally.
    *
    * w*h = A, cte    area constant
    * w/h = K, cte    proportion constant
    * d^2 = A, cte    geometric longitud
    *
    * A_v = A*(1+v/d)   area of view is based on speed
    * A_v / A = (1 + v/d)
    *
    * z = A / A_v = 1. / (1 + v/d)
    */
   d     = sqrt(SCREEN_W*SCREEN_H);
   znear = MAX( conf.zoom_far, 1. / (1. + VMOD(player.p->solid->vel)/d) );

   /* Maximum is limited by nebulae. */
   if (cur_system->nebu_density > 0.) {
      c    = MIN( SCREEN_W, SCREEN_H ) / 2;
      zfar = CLAMP( conf.zoom_far, conf.zoom_near, c / nebu_getSightRadius() );
   }
   else {
      zfar = conf.zoom_far;
   }

   /*
    * Set Zoom to pilot target.
    */
   gl_cameraZoomGet( &z );
   if (player.p->target != PLAYER_ID) {
      target = pilot_get(player.p->target);
      if (target != NULL) {

         /* Get current relative target position. */
         gui_getOffset( &x, &y );
         x += target->solid->pos.x - player.p->solid->pos.x;
         y += target->solid->pos.y - player.p->solid->pos.y;

         /* Get distance ratio. */
         dx = (SCREEN_W/2.) / (FABS(x) + 2*target->ship->gfx_space->sw);
         dy = (SCREEN_H/2.) / (FABS(y) + 2*target->ship->gfx_space->sh);

         /* Get zoom. */
         tz = MIN( dx, dy );
      }
      else /* Avoid using uninitialized data .*/
         tz = z;
   }
   else {
      tz = znear; /* Aim at in. */
   }

   /* Gradually zoom in/out. */
   d  = CLAMP(-conf.zoom_speed, conf.zoom_speed, tz - z);
   d *= dt / dt_mod; /* Remove dt dependence. */
   if (d < 0) /** Speed up if needed. */
      d *= 2.;
   gl_cameraZoom( CLAMP( zfar, znear, z + d) );
}


/*
 *
 *    For use in keybindings
 *
 */
/**
 * @brief Get the next secondary weapon.
 */
void player_secondaryNext (void)
{
   int i;
   int found;
   Outfit *o;

   found = !!(player.p->secondary == NULL);
   for (i=0; i<player.p->noutfits; i++) {
      o = player.p->outfits[i]->outfit;

      /* Make sure is secondary weapon. */
      if ((o == NULL) || !(outfit_isProp(o, OUTFIT_PROP_WEAP_SECONDARY)))
         continue;

      /* Make sure it isn't the same as the current one. */
      if ((player.p->secondary != NULL) &&
            (player.p->secondary->outfit == o)) {
         if (player.p->secondary == player.p->outfits[i])
            found = 1;
         continue;
      }

      /* No secondary, grab first. */
      if (found==1) {
         player.p->secondary = player.p->outfits[i];
         return;
      }
   }
   player.p->secondary = NULL;
}


/**
 * @brief Get the previous secondary weapon.
 */
void player_secondaryPrev (void)
{
   int i;
   int found;
   Outfit *o;

   found = !!(player.p->secondary == NULL);
   for (i=player.p->noutfits-1; i>=0; i--) {
      o = player.p->outfits[i]->outfit;

      /* Make sure is secondary weapon. */
      if ((o == NULL) || !(outfit_isProp(o, OUTFIT_PROP_WEAP_SECONDARY)))
         continue;

      /* Make sure it isn't the same as the current one. */
      if ((player.p->secondary != NULL) &&
            (player.p->secondary->outfit == o)) {
         if (player.p->secondary == player.p->outfits[i])
            found = 1;
         continue;
      }

      /* No secondary, grab first. */
      if (found==1) {
         player.p->secondary = player.p->outfits[i];
         return;
      }
   }
   player.p->secondary = NULL;
}


/**
 * @brief Cycle through planet targets.
 */
void player_targetPlanet (void)
{
   /* Clean up some stuff. */
   player_rmFlag(PLAYER_LANDACK);

   /* Find next planet target. */
   player.p->nav_planet++;
   while (player.p->nav_planet < cur_system->nplanets) {

      /* In range, target planet. */
      if (pilot_inRangePlanet( player.p, player.p->nav_planet )) {
         player_playSound(snd_nav, 1);
         player.p->nav_hyperspace = -1;
         return;
      }

      player.p->nav_planet++;
   }

   /* Untarget if out of range. */
   player.p->nav_planet = -1;
}


/**
 * @brief Try to land or target closest planet if no land target.
 */
void player_land (void)
{
   int i;
   int tp;
   double td, d;
   Planet *planet;

   if (landed) { /* player.p is already landed */
      takeoff(1);
      return;
   }

   /* Check if there are planets to land on. */
   if (cur_system->nplanets == 0) {
      player_message( "\erThere are no planets to land on." );
      return;
   }

   if (player.p->nav_planet >= 0) { /* attempt to land */
      planet = cur_system->planets[player.p->nav_planet];
      if (!planet_hasService(planet, PLANET_SERVICE_LAND)) {
         player_message( "\erYou can't land here." );
         return;
      }
      else if (!player_isFlag(PLAYER_LANDACK)) { /* no landing authorization */
         if (planet_hasService(planet,PLANET_SERVICE_INHABITED)) { /* Basic services */
            if (!areEnemies( player.p->faction, planet->faction ) ||  /* friendly */
                  planet->bribed ) { /* Bribed. */
               player_message( "\e%c%s>\e0 Permission to land granted.", faction_getColourChar(planet->faction), planet->name );
               player_setFlag(PLAYER_LANDACK);
               player_playSound(snd_nav,1);
            }
            else /* Hostile */
               player_message( "\e%c%s>\e0 Landing request denied.", faction_getColourChar(planet->faction), planet->name );
         }
         else { /* No shoes, no shirt, no lifeforms, no service. */
            player_message( "\epReady to land on %s.", planet->name );
            player_setFlag(PLAYER_LANDACK);
            player_playSound(snd_nav,1);
         }
         return;
      }
      else if (vect_dist(&player.p->solid->pos,&planet->pos) > planet->gfx_space->sw) {
         player_message("\erYou are too far away to land on %s.", planet->name);
         return;
      } else if ((pow2(VX(player.p->solid->vel)) + pow2(VY(player.p->solid->vel))) >
            (double)pow2(MAX_HYPERSPACE_VEL)) {
         player_message("\erYou are going too fast to land on %s.", planet->name);
         return;
      }

      /* Stop afterburning. */
      player_afterburnOver();
      /* Stop accelerating. */
      player_accelOver();

      /* Open land menu. */
      player_soundPause();
      land(planet);
      player_soundResume();
   }
   else { /* get nearest planet target */

      if (cur_system->nplanets == 0) {
         player_message("\erThere are no planets to land on.");
         return;
      }

      td = -1; /* temporary distance */
      tp = -1; /* temporary planet */
      for (i=0; i<cur_system->nplanets; i++) {
         planet = cur_system->planets[i];
         d = vect_dist(&player.p->solid->pos,&planet->pos);
         if (pilot_inRangePlanet( player.p, i ) &&
               planet_hasService(planet,PLANET_SERVICE_LAND) &&
               ((tp==-1) || ((td == -1) || (td > d)))) {
            tp = i;
            td = d;
         }
      }
      player.p->nav_planet       = tp;
      player.p->nav_hyperspace   = -1;
      player_rmFlag(PLAYER_LANDACK);

      /* no landable planet */
      if (player.p->nav_planet < 0)
         return;

      player_land(); /* rerun land protocol */
   }
}


/**
 * @brief Gets a hyperspace target.
 */
void player_targetHyperspace (void)
{
   player.p->nav_planet = -1; /* get rid of planet target */
   player_rmFlag(PLAYER_LANDACK); /* get rid of landing permission */
   player.p->nav_hyperspace++;
   map_clear(); /* clear the current map path */

   if (player.p->nav_hyperspace >= cur_system->njumps)
      player.p->nav_hyperspace = -1;
   else
      player_playSound(snd_nav,1);

   /* Map gets special treatment if open. */
   if (player.p->nav_hyperspace == -1)
      map_select( NULL , 0);
   else
      map_select( cur_system->jumps[player.p->nav_hyperspace].target, 0 );
}


/**
 * @brief Starts the hail sounds.
 */
void player_hailStart (void)
{
   player_hailCounter = 5;
}


/**
 * @brief Actually attempts to jump in hyperspace.
 */
void player_jump (void)
{
   int i, j;
   double dist, mindist;

   /* Must have a jump target and not be already jumping. */
   if (pilot_isFlag(player.p, PILOT_HYPERSPACE))
      return;

   if (player.p->nav_hyperspace == -1) {
      j        = -1;
      mindist  = INFINITY;
      for (i=0; i<cur_system->njumps; i++) {
         dist = vect_dist2( &player.p->solid->pos, &cur_system->jumps[i].pos );
         if (dist < mindist) {
            mindist  = dist;
            j        = i;
         }
      }
      if (j  < 0)
         return;

      player.p->nav_hyperspace = j;
      player_playSound(snd_nav,1);

      /* Only follow through if within range. */
      if (mindist > pow2( cur_system->jumps[j].radius ))
         return;
   }

   /* Already jumping, so we break jump. */
   if (pilot_isFlag(player.p, PILOT_HYP_PREP)) {
      pilot_hyperspaceAbort(player.p);
      player_message("\erAborting hyperspace sequence.");
      return;
   }

   i = space_hyperspace(player.p);

   if (i == -1)
      player_message("\erYou are too far from a jump point to initiate hyperspace.");
   else if (i == -2)
      player_message("\erYou are moving too fast to enter hyperspace.");
   else if (i == -3)
      player_message("\erYou do not have enough fuel to hyperspace jump.");
   else {
      player_message("\epPreparing for hyperspace.");
      /* Stop acceleration noise. */
      player_accelOver();
      /* Stop possible shooting. */
      pilot_shootStop( player.p, 0 );
      pilot_shootStop( player.p, 1 );
   }
}

/**
 * @brief Player actually broke hyperspace (entering new system).
 */
void player_brokeHyperspace (void)
{
   double d;
   StarSystem *sys;

   /* First run jump hook. */
   hooks_run( "jumpout" );

   /* calculates the time it takes, call before space_init */
   d  = pilot_hyperspaceDelay( player.p );
   d += RNG_1SIGMA() * 0.2 * d;
   ntime_inc( (unsigned int)(d*NTIME_UNIT_LENGTH) );

   /* Save old system. */
   sys = cur_system;

   /* enter the new system */
   space_init( cur_system->jumps[player.p->nav_hyperspace].target->name );

   /* set position, the pilot_update will handle lowering vel */
   space_calcJumpInPos( cur_system, sys, &player.p->solid->pos, &player.p->solid->vel, &player.p->solid->dir );

   /* reduce fuel */
   player.p->fuel -= HYPERSPACE_FUEL;

   /* stop hyperspace */
   pilot_rmFlag( player.p, PILOT_HYPERSPACE | PILOT_HYP_BEGIN | PILOT_HYP_PREP );

   /* update the map */
   map_jump();

   /* Add the escorts. */
   player_addEscorts();

   /* Disable autonavigation if arrived. */
   if (player_isFlag(PLAYER_AUTONAV)) {
      if (player.p->nav_hyperspace == -1) {
         player_message( "\epAutonav arrived at destination.");
         player_rmFlag(PLAYER_AUTONAV);
      }
      else {
         player_message( "\epAutonav continuing until destination (%d jump%s left).",
               map_npath, (map_npath==1) ? "" : "s" );
      }
   }

   /* run the jump hooks */
   hooks_run( "jumpin" );
   hooks_run( "enter" );
   events_trigger( EVENT_TRIGGER_ENTER );

   /* Player sound. */
   player_playSound( snd_hypJump, 1 );
}


/**
<<<<<<< HEAD
 * @brief Makes player.p face his hyperspace target.
 *
 *    @return direction to face.
 */
double player_faceHyperspace (void)
{
   double a;
   StarSystem *sys;

   sys = cur_system->jumps[player.p->nav_hyperspace].target;
   a = ANGLE( sys->pos.x - cur_system->pos.x, sys->pos.y - cur_system->pos.y );
   return pilot_face( player.p, a );
}


/**
=======
>>>>>>> e6d18ba4
 * @brief Activate the afterburner.
 */
void player_afterburn (void)
{
   if (pilot_isFlag(player.p, PILOT_HYP_PREP) || pilot_isFlag(player.p, PILOT_HYPERSPACE))
      return;

   /** @todo fancy effect? */
   if ((player.p != NULL) && (player.p->afterburner!=NULL)) {
      player_setFlag(PLAYER_AFTERBURNER);
      pilot_setFlag(player.p,PILOT_AFTERBURNER);
      spfx_shake(player.p->afterburner->outfit->u.afb.rumble * SHAKE_MAX);
      if (toolkit_isOpen() || paused)
         player_soundPause();
   }
}


/**
 * @brief Deactivates the afterburner.
 */
void player_afterburnOver (void)
{
   if ((player.p != NULL) && (player.p->afterburner!=NULL)) {
      player_rmFlag(PLAYER_AFTERBURNER);
      pilot_rmFlag(player.p,PILOT_AFTERBURNER);
   }
}


/**
 * @brief Start accelerating.
 *
 *    @param acc How much thrust should beb applied of maximum (0 - 1).
 */
void player_accel( double acc )
{
   if ((player.p == NULL) || pilot_isFlag(player.p, PILOT_HYP_PREP) ||
         pilot_isFlag(player.p, PILOT_HYPERSPACE))
      return;


   player_acc = acc;
   if (toolkit_isOpen() || paused)
      player_soundPause();
}


/**
 * @brief Done accelerating.
 */
void player_accelOver (void)
{
   player_acc = 0.;
}


/**
 * @brief Pauses the ship's sounds.
 */
void player_soundPause (void)
{
   sound_pauseGroup(player_engine_group);
}


/**
 * @brief Resumes the ship's sounds.
 */
void player_soundResume (void)
{
   sound_resumeGroup(player_engine_group);
}


/**
 * @brief Targets the nearest hostile enemy to the player.
 */
void player_targetHostile (void)
{  
   unsigned int tp;
   int i;
   double d, td;

   tp=PLAYER_ID;
   d=0;
   for (i=0; i<pilot_nstack; i++) {
      /* Don't get if is bribed. */
      if (pilot_isFlag(pilot_stack[i],PILOT_BRIBED))
         continue;
 
      /* Must be in range. */
      if (!pilot_inRangePilot( player.p, pilot_stack[i] ))
         continue;

      /* Normal unbribed check. */
      if (pilot_isHostile(pilot_stack[i])) {
         td = vect_dist(&pilot_stack[i]->solid->pos, &player.p->solid->pos);       
         if (!pilot_isDisabled(pilot_stack[i]) && ((tp==PLAYER_ID) || (td < d))) {
            d = td;
            tp = pilot_stack[i]->id;
         }
      }
   }

   if ((tp != PLAYER_ID) && (tp != player.p->target))
      player_playSound( snd_target, 1 );

   player.p->target = tp;
}


/**
 * @brief Cycles to next target.
 *
 *    @param mode Mode to target. 0 is normal, 1 is hostiles.
 */
void player_targetNext( int mode )
{
   player.p->target = pilot_getNextID(player.p->target, mode);

   if (player.p->target != PLAYER_ID)
      player_playSound( snd_target, 1 );
}


/**
 * @brief Cycles to previous target.
 *
 *    @param mode Mode to target. 0 is normal, 1 is hostiles.
 */
void player_targetPrev( int mode )
{
   player.p->target = pilot_getPrevID(player.p->target, mode);

   if (player.p->target != PLAYER_ID)
      player_playSound( snd_target, 1 );
}


/**
 * @brief Clearcs the player's ship target.
 */
void player_targetClear (void)
{
   player.p->target = PLAYER_ID;
}


/**
 * @brief Targets the pilot.
 *
 *    @param prev 1 if is cycling backwards.
 */
void player_targetEscort( int prev )
{
   int i;

   /* Check if current target is an escort. */
   for (i=0; i<player.p->nescorts; i++) {
      if (player.p->target == player.p->escorts[i].id) {

         /* Cycle targets. */
         if (prev)
            player.p->target = (i > 0) ?
                  player.p->escorts[i-1].id : PLAYER_ID;
         else
            player.p->target = (i < player.p->nescorts-1) ?
                  player.p->escorts[i+1].id : PLAYER_ID;

         break;
      }
   }

   /* Not found in loop. */
   if (i >= player.p->nescorts) {

      /* Check to see if he actually has escorts. */
      if (player.p->nescorts > 0) {

         /* Cycle forward or backwards. */
         if (prev)
            player.p->target = player.p->escorts[player.p->nescorts-1].id;
         else
            player.p->target = player.p->escorts[0].id;
      }
      else
         player.p->target = PLAYER_ID;
   }


   if (player.p->target != PLAYER_ID)
      player_playSound( snd_target, 1 );
}



/**
 * @brief Player targets nearest pilot.
 */
void player_targetNearest (void)
{
   unsigned int t;

   t = player.p->target;
   player.p->target = pilot_getNearestPilot(player.p);

   if ((player.p->target != PLAYER_ID) && (t != player.p->target))
      player_playSound( snd_target, 1 );
}


static int screenshot_cur = 0; /**< Current screenshot at. */
/**
 * @brief Takes a screenshot.
 */
void player_screenshot (void)
{
   char filename[PATH_MAX];

   if (nfile_dirMakeExist("%sscreenshots", nfile_basePath())) {
      WARN("Aborting screenshot");
      return;
   }

   /* Try to find current screenshots. */
   for ( ; screenshot_cur < 1000; screenshot_cur++) {
      snprintf( filename, PATH_MAX, "%sscreenshots/screenshot%03d.png",
            nfile_basePath(), screenshot_cur );
      if (!nfile_fileExists( filename ))
         break;
   }

   if (screenshot_cur >= 999) { /* in case the crap system breaks :) */
      WARN("You have reached the maximum amount of screenshots [999]");
      return;
   }

   /* now proceed to take the screenshot */
   DEBUG( "Taking screenshot [%03d]...", screenshot_cur );
   gl_screenshot(filename);
}


/**
 * @brief Opens communication with the player's target.
 */
void player_hail (void)
{
   if (player.p->target != player.p->id)
      comm_openPilot(player.p->target);
   else if(player.p->nav_planet != -1)
      comm_openPlanet( cur_system->planets[ player.p->nav_planet ] );
   else
      player_message("\erNo target selected to hail.");
}


/**
 * @brief Automatically tries to hail a pilot that hailed the player.
 */
void player_autohail (void)
{
   int i;
   Pilot *p;

   /* Find pilot to autohail. */
   for (i=0; i<pilot_nstack; i++) {
      p = pilot_stack[i];

      /* Must be hailing. */
      if (pilot_isFlag(p, PILOT_HAILING))
         break;
   }

   /* Not found any. */
   if (i >= pilot_nstack) {
      player_message("\erYou haven't been hailed by any pilots.");
      return;
   }

   /* Try o hail. */
   player.p->target = p->id;
   player_hail();
}


/**
 * @brief Sets the ship fire mode.
 */
void player_setFireMode( int mode )
{
   if (player_firemode == mode)
      return;

   player_firemode = mode;

   if (player_firemode == 0)
      player_message("\epFire mode set to all weapons.");
   else if (player_firemode == 1)
      player_message("\epFire mode set to turret weapons.");
   else if (player_firemode == 2)
      player_message("\epFire mode set to forward weapons.");
}


/**
 * @brief Player got pwned.
 */
void player_dead (void)
{
   gui_cleanup();
}


/**
 * @brief Player blew up in a fireball.
 */
void player_destroyed (void)
{
   if (player_isFlag(PLAYER_DESTROYED))
      return;

   /* Mark as destroyed. */
   player_setFlag(PLAYER_DESTROYED);

   /* Stop camera. */
   gl_cameraStatic( player.p->solid->pos.x, player.p->solid->pos.y );

   /* Set timer for death menu. */
   player_timer = 5.;

   /* Stop sounds. */
   player_stopSound();
}


/**
 * @brief PlayerShip_t compare function for qsort().
 */
static int player_shipsCompare( const void *arg1, const void *arg2 )
{
   PlayerShip_t *ps1, *ps2;
   int p1, p2;

   /* Get the arguments. */
   ps1 = (PlayerShip_t*) arg1;
   ps2 = (PlayerShip_t*) arg2;

   /* Get prices. */
   p1 = player_shipPriceRaw( ps1->p );
   p2 = player_shipPriceRaw( ps2->p );

   /* Compare price INVERSELY */
   if (p1 < p2)
      return +1;
   else if (p1 > p2)
      return -1;

   /* In case of tie sort by name so they don't flip or something. */
   return strcmp( ps1->p->name, ps2->p->name );
}


/**
 * @brief Returns a buffer with all the player's ships names
 *        or "None" if there are no ships.
 *
 *    @param sships Fills sships with player_nships ship names.
 *    @param tships Fills sships with player_nships ship target textures.
 *    @return Freshly allocated array with allocated ship names.
 */
void player_ships( char** sships, glTexture** tships )
{
   int i;

   if (player_nstack == 0)
      return;

   /* Sort. */
   qsort( player_stack, player_nstack, sizeof(PlayerShip_t), player_shipsCompare );

   /* Create the struct. */
   for (i=0; i < player_nstack; i++) {
      sships[i] = strdup(player_stack[i].p->name);
      tships[i] = player_stack[i].p->ship->gfx_target;
   }
}


/**
 * @brief Gets the amount of ships player.p has in storage.
 *
 *    @return The number of ships the player.p has.
 */
int player_nships (void)
{
   return player_nstack;
}


/**
 * @brief Sees if player.p has a ship of a name.
 *
 *    @param shipname Nome of the ship to get.
 *    @return 1 if ship exists.
 */
int player_hasShip( char* shipname )
{
   int i;

   /* Check current ship. */
   if ((player.p != NULL) && (strcmp(player.p->name,shipname)==0))
      return 1;

   /* Check stocked ships. */
   for (i=0; i < player_nstack; i++)
      if (strcmp(player_stack[i].p->name, shipname)==0)
         return 1;
   return 0;
}


/**
 * @brief Gets a specific ship.
 *
 *    @param shipname Nome of the ship to get.
 *    @return The ship matching name.
 */
Pilot* player_getShip( char* shipname )
{
   int i;

   if ((player.p != NULL) && (strcmp(shipname,player.p->name)==0))
      return player.p;

   for (i=0; i < player_nstack; i++)
      if (strcmp(player_stack[i].p->name, shipname)==0)
         return player_stack[i].p;

   WARN("Player ship '%s' not found in stack", shipname);
   return NULL;
}


/**
 * @brief Gets where a specific ship is.
 *
 *    @param shipname Ship to check where it is.
 *    @return The location of the ship.
 */
char* player_getLoc( char* shipname )
{
   int i;

   for (i=0; i < player_nstack; i++)
      if (strcmp(player_stack[i].p->name, shipname)==0)
         return player_stack[i].loc;

   WARN("Player ship '%s' not found in stack", shipname);
   return NULL;
}


/**
 * @brief Sets the location of a specific ship.
 *
 *    @param shipname Name of the ship to change location of.
 *    @param loc Location of the ship to change to.
 */
void player_setLoc( char* shipname, char* loc )
{
   int i;

   for (i=0; i < player_nstack; i++) {
      if (strcmp(player_stack[i].p->name, shipname)==0) {
         free(player_stack[i].loc);
         player_stack[i].loc = strdup(loc);
         return;
      }
   }

   WARN("Player ship '%s' not found in stack", shipname);
}


/**
 * @brief Gets how many of the outfit the player.p owns.
 *
 *    @param outfitname Outfit to check how many the player.p owns.
 *    @return The number of outfits matching outfitname owned.
 */
int player_outfitOwned( const Outfit* o )
{
   int i;

   /* Special case map. */
   if ((outfit_isMap(o)) &&
         map_isMapped( NULL, o->u.map.radius ))
      return 1;

   /* Special case license. */
   if (outfit_isLicense(o) &&
         player_hasLicense(o->name))
      return 1;

   /* Try to find it. */
   for (i=0; i<player_noutfits; i++) {
      if (player_outfits[i].o == o) {
         return player_outfits[i].q;
      }
   }

   return 0;
}


/**
 * @brief qsort() compare function for PlayerOutfit_t sorting.
 */
static int player_outfitCompare( const void *arg1, const void *arg2 )
{
   PlayerOutfit_t *po1, *po2;

   /* Get type. */
   po1 = (PlayerOutfit_t*) arg1;
   po2 = (PlayerOutfit_t*) arg2;

   /* Compare. */
   return outfit_compareTech( &po1->o, &po2->o );
}


/**
 * @brief Prepares two arrays for displaying in an image array.
 *
 *    @param[out] soutfits Names of outfits to .
 *    @param[out] toutfits Textures of outfits for image array.
 */
void player_getOutfits( char** soutfits, glTexture** toutfits )
{
   int i;

   if (player_noutfits == 0) {
      soutfits[0] = strdup( "None" );
      toutfits[0] = NULL;
      return;
   }

   /* We'll sort. */
   qsort( player_outfits, player_noutfits,
         sizeof(PlayerOutfit_t), player_outfitCompare );

   /* Now built name and texture structure. */
   for (i=0; i<player_noutfits; i++) {
      soutfits[i] = strdup( player_outfits[i].o->name );
      toutfits[i] = player_outfits[i].o->gfx_store;
   }
}


/**
 * @brief Gets the amount of different outfits in the player.p outfit stack.
 *
 *    @return Amount of different outfits.
 */
int player_numOutfits (void)
{
   return player_noutfits;
}


/**
 * @brief Adds an outfit to the player.p outfit stack.
 *
 *    @param o Outfit to add.
 *    @param quantity Amount to add.
 *    @return Amount added.
 */
int player_addOutfit( const Outfit *o, int quantity )
{
   int i;

   /* Sanity check. */
   if (quantity == 0)
      return 0;

   /* special case if it's a map */
   if (outfit_isMap(o)) {
      map_map(NULL,o->u.map.radius);
      return 1; /* Success. */
   }
   /* special case if it's a license. */
   else if (outfit_isLicense(o)) {
      player_addLicense(o->name);
      return 1; /* Success. */
   }

   /* Try to find it. */
   for (i=0; i<player_noutfits; i++) {
      if (player_outfits[i].o == o) {
         player_outfits[i].q += quantity;
         return quantity;
      }
   }

   /* Allocate if needed. */
   player_noutfits++;
   if (player_noutfits > player_moutfits) {
      player_moutfits += OUTFIT_CHUNKSIZE;
      player_outfits = realloc( player_outfits,
            sizeof(PlayerOutfit_t) * player_moutfits );
   }

   /* Add the outfit. */
   player_outfits[player_noutfits-1].o = o;
   player_outfits[player_noutfits-1].q = quantity;
   return quantity;
}


/**
 * @brief Remove an outfit from the player's outfit stack.
 *
 *    @param o Outfit to remove.
 *    @param quantity Amount to remove.
 *    @return Amount removed.
 */
int player_rmOutfit( const Outfit *o, int quantity )
{
   int i, q;

   /* Try to find it. */
   for (i=0; i<player_noutfits; i++) {
      if (player_outfits[i].o == o) {
         /* See how many to remove. */
         q = MIN( player_outfits[i].q, quantity );
         player_outfits[i].q -= q;

         /* See if must remove element. */
         if (player_outfits[i].q <= 0) {
            player_noutfits--;
            memmove( &player_outfits[i], &player_outfits[i+1],
                  sizeof(PlayerOutfit_t) * (player_noutfits-i) );
         }

         /* Return removed outfits. */
         return q;
      }
   }

   /* Nothing removed. */
   return 0;
}


/**
 * @brief Marks a mission as completed.
 *
 *    @param id ID of the mission to mark as completed.
 */
void player_missionFinished( int id )
{
   /* Make sure not already marked. */
   if (player_missionAlreadyDone(id))
      return;

   /* Mark as done. */
   missions_ndone++;
   if (missions_ndone > missions_mdone) { /* need to grow */
      missions_mdone += 25;
      missions_done = realloc( missions_done, sizeof(int) * missions_mdone);
   }
   missions_done[ missions_ndone-1 ] = id;
}


/**
 * @brief Checks to see if player.p has already completed a mission.
 *
 *    @param id ID of the mission to see if player.p has completed.
 *    @return 1 if player.p has completed the mission, 0 otherwise.
 */
int player_missionAlreadyDone( int id )
{
   int i;
   for (i=0; i<missions_ndone; i++)
      if (missions_done[i] == id)
         return 1;
   return 0;
}


/**
 * @brief Marks a event as completed.
 *
 *    @param id ID of the event to mark as completed.
 */
void player_eventFinished( int id )
{
   /* Make sure not already done. */
   if (player_eventAlreadyDone(id))
      return;

   /* Add to done. */
   events_ndone++;
   if (events_ndone > events_mdone) { /* need to grow */
      events_mdone += 25;
      events_done = realloc( events_done, sizeof(int) * events_mdone);
   }
   events_done[ events_ndone-1 ] = id;
}


/**
 * @brief Checks to see if player.p has already completed a event.
 *
 *    @param id ID of the event to see if player.p has completed.
 *    @return 1 if player.p has completed the event, 0 otherwise.
 */
int player_eventAlreadyDone( int id )
{
   int i;
   for (i=0; i<events_ndone; i++)
      if (events_done[i] == id)
         return 1;
   return 0;
}


/**
 * @brief Checks to see if player.p has license.
 *
 *    @param license License to check to see if the player.p has.
 *    @return 1 if has license,  0 if doesn't.
 */
int player_hasLicense( char *license )
{
   int i;
   for (i=0; i<player_nlicenses; i++)
      if (strcmp(license, player_licenses[i])==0)
         return 1;
   return 0;
}


/**
 * @brief Gives the player.p a license.
 *
 *    @brief license License to give the player.
 */
void player_addLicense( char *license )
{
   /* Player already has license. */
   if (player_hasLicense(license))
      return;

   /* Add the license. */
   player_nlicenses++;
   player_licenses = realloc( player_licenses, sizeof(char*)*player_nlicenses );
   player_licenses[player_nlicenses-1] = strdup(license);
}


/**
 * @brief Gets the player's licenses.
 *
 *    @param nlicenses Amount of licenses the player.p has.
 *    @return Name of the licenses he has.
 */
char **player_getLicenses( int *nlicenses )
{
   *nlicenses = player_nlicenses;
   return player_licenses;
}


/**
 * @brief Clears escorts to make sure deployment is sane.
 */
void player_clearEscorts (void)
{
   int i;

   for (i=0; i<player.p->noutfits; i++) {
      if (player.p->outfits[i]->outfit == NULL)
         continue;

      if (outfit_isFighterBay(player.p->outfits[i]->outfit)) {
         player.p->outfits[i]->u.ammo.deployed = 0;
      }
   }
}


/**
 * @brief Adds the player's escorts.
 *
 *    @return 0 on success.
 */
int player_addEscorts (void)
{
   int i, j;
   double a;
   Vector2d v;
   unsigned int e;
   Outfit *o;
   int q;

   /* Clear escorts first. */
   player_clearEscorts();

   for (i=0; i<player.p->nescorts; i++) {
      a = RNGF() * 2 * M_PI;
      vect_cset( &v, player.p->solid->pos.x + 50.*cos(a),
            player.p->solid->pos.y + 50.*sin(a) );
      e = escort_create( player.p, player.p->escorts[i].ship,
            &v, &player.p->solid->vel, player.p->solid->dir,
            player.p->escorts[i].type, 0 );
      player.p->escorts[i].id = e; /* Important to update ID. */

      /* Update outfit if needed. */
      if (player.p->escorts[i].type != ESCORT_TYPE_BAY)
         continue;

      for (j=0; j<player.p->noutfits; j++) {
         /* Must have outfit. */
         if (player.p->outfits[j]->outfit == NULL)
            continue;

         /* Must be fighter bay. */
         if (!outfit_isFighterBay(player.p->outfits[j]->outfit))
            continue;

         /* Ship must match. */
         o = outfit_ammo(player.p->outfits[j]->outfit);
         if (!outfit_isFighter(o) ||
               (strcmp(player.p->escorts[i].ship,o->u.fig.ship)!=0))
            continue;

         /* Must not have all deployed. */
         q = player.p->outfits[j]->u.ammo.deployed + player.p->outfits[j]->u.ammo.quantity;
         if (q >= outfit_amount(player.p->outfits[j]->outfit))
            continue;

         /* Mark as deployed. */
         player.p->outfits[j]->u.ammo.deployed += 1;
         break;
      }
      if (j >= player.p->noutfits) {
         WARN("Unable to mark escort as deployed");
      }
   }

   return 0;
}


/**
 * @brief Saves the player's escorts.
 */
static int player_saveEscorts( xmlTextWriterPtr writer )
{
   int i;

   for (i=0; i<player.p->nescorts; i++) {
      xmlw_startElem(writer, "escort");
      xmlw_attr(writer,"type","bay"); /**< @todo other types. */
      xmlw_str(writer, "%s", player.p->escorts[i].ship);
      xmlw_endElem(writer); /* "escort" */
   }

   return 0;
}


/**
 * @brief Save the freaking player.p in a freaking xmlfile.
 *
 *    @param writer xml Writer to use.
 *    @return 0 on success.
 */
int player_save( xmlTextWriterPtr writer )
{
   int i;
   MissionData *m;
   const char *ev;

   xmlw_startElem(writer,"player");

   /* Standard player.p details. */
   xmlw_attr(writer,"name","%s",player.name);
   xmlw_elem(writer,"rating","%f",player.crating);
   xmlw_elem(writer,"credits","%"PRIu64,player.p->credits);
   xmlw_elem(writer,"time","%u",ntime_get());

   /* Current ship. */
   xmlw_elem(writer,"location","%s",land_planet->name);
   player_saveShip( writer, player.p, NULL ); /* current ship */

   /* Ships. */
   xmlw_startElem(writer,"ships");
   for (i=0; i<player_nstack; i++)
      player_saveShip( writer, player_stack[i].p, player_stack[i].loc );
   xmlw_endElem(writer); /* "ships" */

   /* Outfits. */
   xmlw_startElem(writer,"outfits");
   for (i=0; i<player_noutfits; i++) {
      xmlw_startElem(writer,"outfit");
      xmlw_attr(writer,"quantity","%d",player_outfits[i].q);
      xmlw_str(writer,"%s",player_outfits[i].o->name);
      xmlw_endElem(writer); /* "outfit" */
   }
   xmlw_endElem(writer); /* "outfits" */

   /* Licenses. */
   xmlw_startElem(writer,"licenses");
   for (i=0; i<player_nlicenses; i++)
      xmlw_elem(writer,"license","%s",player_licenses[i]);
   xmlw_endElem(writer); /* "licenses" */

   xmlw_endElem(writer); /* "player" */

   /* Mission the player.p has done. */
   xmlw_startElem(writer,"missions_done");
   for (i=0; i<missions_ndone; i++) {
      m = mission_get(missions_done[i]);
      if (m != NULL) /* In case mission name changes between versions */
         xmlw_elem(writer,"done","%s",m->name);
   }
   xmlw_endElem(writer); /* "missions_done" */

   /* Events the player.p has done. */
   xmlw_startElem(writer,"events_done");
   for (i=0; i<events_ndone; i++) {
      ev = event_dataName(events_done[i]);
      if (ev != NULL) /* In case mission name changes between versions */
         xmlw_elem(writer,"done","%s",ev);
   }
   xmlw_endElem(writer); /* "events_done" */

   /* Escorts. */
   xmlw_startElem(writer, "escorts");
   player_saveEscorts(writer);
   xmlw_endElem(writer); /* "escorts" */

   return 0;
}


/**
 * @brief Saves an outfit slot.
 */
static int player_saveShipSlot( xmlTextWriterPtr writer, PilotOutfitSlot *slot, int i )
{
   Outfit *o;
   o = slot->outfit;
   xmlw_startElem(writer,"outfit");
   xmlw_attr(writer,"slot","%d",i);
   if ((outfit_ammo(o) != NULL) &&
         (slot->u.ammo.outfit != NULL)) {
      xmlw_attr(writer,"ammo","%s",slot->u.ammo.outfit->name);
      xmlw_attr(writer,"quantity","%d", slot->u.ammo.quantity);
   }
   xmlw_str(writer,"%s",o->name);
   xmlw_endElem(writer); /* "outfit" */

   return 0;
}


/**
 * @brief Saves a ship.
 *
 *    @param writer XML writer.
 *    @param ship Ship to save.
 *    @param loc Location of the ship.
 *    @return 0 on success.
 */
static int player_saveShip( xmlTextWriterPtr writer,
      Pilot* ship, char* loc )
{
   int i, j, k;
   int found;

   xmlw_startElem(writer,"ship");
   xmlw_attr(writer,"name","%s",ship->name);
   xmlw_attr(writer,"model","%s",ship->ship->name);

   if (loc != NULL)
      xmlw_elem(writer,"location","%s",loc);

   /* save the fuel */
   xmlw_elem(writer,"fuel","%f",ship->fuel);

   /* save the outfits */
   xmlw_startElem(writer,"outfits_low");
   for (i=0; i<ship->outfit_nlow; i++) {
      if (ship->outfit_low[i].outfit==NULL)
         continue;
      player_saveShipSlot( writer, &ship->outfit_low[i], i );
   }
   xmlw_endElem(writer); /* "outfits_low" */
   xmlw_startElem(writer,"outfits_medium");
   for (i=0; i<ship->outfit_nmedium; i++) {
      if (ship->outfit_medium[i].outfit==NULL)
         continue;
      player_saveShipSlot( writer, &ship->outfit_medium[i], i );
   }
   xmlw_endElem(writer); /* "outfits_medium" */
   xmlw_startElem(writer,"outfits_high");
   for (i=0; i<ship->outfit_nhigh; i++) {
      if (ship->outfit_high[i].outfit==NULL)
         continue;
      player_saveShipSlot( writer, &ship->outfit_high[i], i );
   }
   xmlw_endElem(writer); /* "outfits_high" */

   /* save the commodities */
   xmlw_startElem(writer,"commodities");
   for (i=0; i<ship->ncommodities; i++) {
      /* Remove cargo with id and no mission. */
      if (ship->commodities[i].id > 0) {
         found = 0;
         for (j=0; j<MISSION_MAX; j++) {
            /* Only check active missions. */
            if (player_missions[j].id > 0) {
               /* Now check if it's in the cargo list. */
               for (k=0; k<player_missions[j].ncargo; k++) {
                  /* See if it matches a cargo. */
                  if (player_missions[j].cargo[k] == ship->commodities[i].id) {
                     found = 1;
                     break;
                  }
               }
            }
            if (found)
               break;
         }

         if (!found) {
            WARN("Found mission cargo without associated mission.");
            WARN("Please reload save game to remove the dead cargo.");
            continue;
         }
      }

      xmlw_startElem(writer,"commodity");

      xmlw_attr(writer,"quantity","%d",ship->commodities[i].quantity);
      if (ship->commodities[i].id > 0)
         xmlw_attr(writer,"id","%d",ship->commodities[i].id);
      xmlw_str(writer,"%s",ship->commodities[i].commodity->name);

      xmlw_endElem(writer); /* commodity */
   }
   xmlw_endElem(writer); /* "commodities" */

   xmlw_endElem(writer); /* "ship" */

   return 0;
}


/**
 * @brief Loads the player.p stuff.
 *
 *    @param parent Node where the player.p stuff is to be found.
 *    @return 0 on success.
 */
int player_load( xmlNodePtr parent )
{
   xmlNodePtr node;

   /* some cleaning up */
   memset( &player, 0, sizeof(Player_t) );
   map_cleanup();

   node = parent->xmlChildrenNode;

   do {
      if (xml_isNode(node,"player"))
         player_parse( node );
      else if (xml_isNode(node,"missions_done"))
         player_parseDoneMissions( node );
      else if (xml_isNode(node,"events_done"))
         player_parseDoneEvents( node );
      else if (xml_isNode(node,"escorts"))
         player_parseEscorts(node);
   } while (xml_nextNode(node));

   return 0;
}


/**
 * @brief Parses the player.p node.
 *
 *    @param parent The player.p node.
 *    @return 0 on success.
 */
static int player_parse( xmlNodePtr parent )
{
   unsigned int player_time;
   char* planet, *str;
   Planet* pnt;
   int sw,sh;
   xmlNodePtr node, cur;
   int q;
   Outfit *o;
   int i, hunting;

   xmlr_attr(parent,"name",player.name);

   /* Make sure player.p is NULL. */
   player.p = NULL;

   /* Sane defaults. */
   planet = NULL;
   player_time = 0;

   /* Must get planet first. */
   node = parent->xmlChildrenNode;
   do {
      xmlr_str(node,"location",planet);
   } while (xml_nextNode(node));

   /* Parse rest. */
   node = parent->xmlChildrenNode;
   do {

      /* global stuff */
      xmlr_float(node,"rating",player.crating);
      xmlr_ulong(node,"credits",player_creds);
      xmlr_uint(node,"time",player_time);

      if (xml_isNode(node,"ship"))
         player_parseShip(node, 1, planet);
     
      /* Parse ships. */
      else if (xml_isNode(node,"ships")) {
         cur = node->xmlChildrenNode;
         do {
            if (xml_isNode(cur,"ship"))
               player_parseShip(cur, 0, planet);
         } while (xml_nextNode(cur));
      }

      /* Parse outfits. */
      else if (xml_isNode(node,"outfits")) {
         cur = node->xmlChildrenNode;
         do {
            if (xml_isNode(cur,"outfit")) {
               o = outfit_get( xml_get(cur) );
               if (o == NULL) {
                  WARN("Outfit '%s' was saved but does not exist!", xml_get(cur));
                  continue;
               }

               xmlr_attr( cur, "quantity", str );
               if (str != NULL) {
                  q = atof(str);
                  free(str);
               }
               else {
                  WARN("Outfit '%s' was saved without quantity!", o->name);
                  continue;
               }

               player_addOutfit( o, q );
            }
         } while (xml_nextNode(cur));
      }

      /* Parse licenses. */
      else if (xml_isNode(node,"licenses"))
         player_parseLicenses(node);

   } while (xml_nextNode(node));

   /* Handle cases where ship is missing. */
   if (player.p == NULL) {
      if (player_nstack == 0) {
         WARN("Player has no ships!");
         return -1;
      }

      /* Just give player.p a random ship in the stack. */
      player.p = player_stack[player_nstack-1].p;
      player_nstack--;
   }

   /* set global thingies */
   player.p->credits = player_creds;
   if (player_time==0)
      WARN("Save has no time information, setting to 0.");
   ntime_set(player_time);

   /* set player.p in system */
   pnt = planet_get( planet );
   /* Get random planet if it's NULL. */
   if (pnt == NULL)
      pnt = planet_get( space_getRndPlanet() );
   /* In case the planet does not exist, we need to update some variables.
    * While we're at it, we'll also make sure the system exists as well. */
   hunting  = 1;
   i        = 0;
   while (hunting && (i<100)) {
      planet = pnt->name;
      if (planet_getSystem( planet ) == NULL) {
         WARN("Planet '%s' found, but its system isn't. Trying again.", planet);
         pnt = planet_get( space_getRndPlanet() );
      }
      else {
         hunting = 0;
      }
      i++;
   }
   sw = pnt->gfx_space->sw;
   sh = pnt->gfx_space->sh;
   player_warp( pnt->pos.x + RNG(-sw/2,sw/2),
         pnt->pos.y + RNG(-sh/2,sh/2) );
   player.p->solid->dir = RNG(0,359) * M_PI/180.;
   gl_cameraBind(&player.p->solid->pos);

   /* initialize the system */
   music_choose("takeoff");
   planet = pnt->name;
   space_init( planet_getSystem(planet) );
   map_clear(); /* sets the map up */

   /* initialize the sound */
   player_initSound();

   return 0;
}


/**
 * @brief Parses player's done missions.
 *
 *    @param parent Node of the missions.
 *    @return 0 on success.
 */
static int player_parseDoneMissions( xmlNodePtr parent )
{
   xmlNodePtr node;
   int id;

   node = parent->xmlChildrenNode;

   do {
      if (xml_isNode(node,"done")) {
         id = mission_getID( xml_get(node) );
         if (id < 0)
            DEBUG("Mission '%s' doesn't seem to exist anymore, removing from save.",
                  xml_get(node));
         else
            player_missionFinished( id );
      }
   } while (xml_nextNode(node));

   return 0;
}


/**
 * @brief Parses player's done missions.
 *
 *    @param parent Node of the missions.
 *    @return 0 on success.
 */
static int player_parseDoneEvents( xmlNodePtr parent )
{
   xmlNodePtr node;
   int id;

   node = parent->xmlChildrenNode;

   do {
      if (xml_isNode(node,"done")) {
         id = event_dataID( xml_get(node) );
         if (id < 0)
            DEBUG("Event '%s' doesn't seem to exist anymore, removing from save.",
                  xml_get(node));
         else
            player_eventFinished( id );
      }
   } while (xml_nextNode(node));

   return 0;
}


/**
 * @brief Parses player's licenses.
 *
 *    @param parent Node of the licenses.
 *    @return 0 on success.
 */
static int player_parseLicenses( xmlNodePtr parent )
{
   xmlNodePtr node;

   node = parent->xmlChildrenNode;

   do {
      if (xml_isNode(node,"license"))
         player_addLicense( xml_get(node) );
   } while (xml_nextNode(node));

   return 0;
}


/**
 * @brief Parses the escorts from the escort node.
 *
 *    @param parent "escorts" node to parse.
 *    @return 0 on success.
 */
static int player_parseEscorts( xmlNodePtr parent )
{
   xmlNodePtr node;
   char *buf, *ship;
   EscortType_t type;

   node = parent->xmlChildrenNode;

   do {
      if (xml_isNode(node,"escort")) {
         xmlr_attr( node, "type", buf );
         if (strcmp(buf,"bay")==0)
            type = ESCORT_TYPE_BAY;
         else {
            WARN("Escort has invalid type '%s'.", buf);
            type = ESCORT_TYPE_NULL;
         }
         free(buf);

         ship = xml_get(node);

         /* Add escort to the list. */
         escort_addList( player.p, ship, type, 0 );
      }
   } while (xml_nextNode(node));

   return 0;
}


/**
 * @brief Adds outfit to pilot if it can.
 */
static void player_addOutfitToPilot( Pilot* pilot, Outfit* outfit, PilotOutfitSlot *s )
{
   int ret;
   ret = pilot_addOutfitRaw( pilot, outfit, s );
   if (ret != 0) {
      DEBUG("Outfit '%s' does not fit on player's pilot '%s', adding to stock.",
            outfit->name, pilot->name);
      player_addOutfit( outfit, 1 );
   }

   /* Update stats. */
   pilot_calcStats( pilot );
}


/**
 * @brief Parses a ship outfit slot.
 */
static void player_parseShipSlot( xmlNodePtr node, Pilot *ship, PilotOutfitSlot *slot )
{
   Outfit *o, *ammo;
   char *buf;
   int q;

   /* Add the outfit. */
   o = outfit_get( xml_get(node) );
   if (o==NULL)
      return;
   player_addOutfitToPilot( ship, o, slot );

   /* Doesn't have ammo. */
   if (outfit_ammo(o)==NULL)
      return;

   /* See if has ammo. */
   xmlr_attr(node,"ammo",buf);
   if (buf == NULL)
      return;

   /* Get the ammo. */
   ammo = outfit_get(buf);
   free(buf);
   if (ammo==NULL)
      return;

   /* See if has quantity. */
   xmlr_attr(node,"quantity",buf);
   if (buf == NULL)
      return;

   /* Get quantity. */
   q = atoi(buf);
   free(buf);

   /* Add ammo. */
   pilot_addAmmo( ship, slot, ammo, q );
}


/**
 * @brief Parses a player's ship.
 *
 *    @param parent Node of the ship.
 *    @param is_player Is it the ship the player is currently in?
 *    @param planet Default planet in case ship location not found.
 *    @return 0 on success.
 */
static int player_parseShip( xmlNodePtr parent, int is_player, char *planet )
{
   char *name, *model, *loc, *q, *id;
   int i, n;
   double fuel;
   Ship *ship_parsed;
   Pilot* ship;
   xmlNodePtr node, cur;
   int quantity;
   Outfit *o;
   int ret;
   const char *str;
   Commodity *com;
   
   xmlr_attr(parent,"name",name);
   xmlr_attr(parent,"model",model);

   /* Sane defaults. */
   loc = NULL;

   /* Get the ship. */
   ship_parsed = ship_get(model);
   if (ship_parsed == NULL) {
      WARN("Player ship '%s' not found", model);
      return 0;
   }

   /* player.p is currently on this ship */
   if (is_player != 0) {
      pilot_create( ship_parsed, name, faction_get("Player"), NULL, 0., NULL, NULL,
            PILOT_PLAYER | PILOT_NO_OUTFITS );
      ship = player.p;
   }
   else
      ship = pilot_createEmpty( ship_parsed, name, faction_get("Player"), NULL,
            PILOT_PLAYER | PILOT_NO_OUTFITS );

   free(name);
   free(model);

   node = parent->xmlChildrenNode;

   fuel = -1;

   do {
      /* Get location. */
      if (is_player == 0)
         xmlr_str(node,"location",loc);

      /* get fuel */
      xmlr_float(node,"fuel",fuel);

      /*
       * LEGACY LAYER TO NOT LOSE OUTFITS FROM OLD GAMES
       * @todo Remove it at 0.5.0 or earlier
       */
      if (xml_isNode(node,"outfits")) {
         cur = node->xmlChildrenNode;
         DEBUG("Using legacy loading for old outfits.");
         do { /* load each outfit */
            if (xml_isNode(cur,"outfit")) {
               xmlr_attr(cur,"quantity",q);
               n = 0;
               if (q != NULL) {
                  n = atoi(q);
                  free(q);
               }
               if (n <= 0) {
                  WARN("Outfit '%s' has no quantity", xml_get(cur));
                  continue;
               }
               /* Get the outfit. */
               o = outfit_get(xml_get(cur));
               if (o==NULL)
                  continue;
               /* Add the outfit. */
               player_addOutfit( o, n );
            }
         } while (xml_nextNode(cur));
      }

      /* New outfit loading. */
      if (xml_isNode(node,"outfits_low")) {
         cur = node->xmlChildrenNode;
         do { /* load each outfit */
            if (xml_isNode(cur,"outfit")) {
               xmlr_attr(cur,"slot",q);
               n = -1;
               if (q != NULL) {
                  n = atoi(q);
                  free(q);
               }
               if ((n<0) || (n >= ship->outfit_nlow)) {
                  WARN("Outfit slot out of range, not adding.");
                  continue;
               }
               player_parseShipSlot( cur, ship, &ship->outfit_low[n] );
            }
         } while (xml_nextNode(cur));
      }
      else if (xml_isNode(node,"outfits_medium")) {
         cur = node->xmlChildrenNode;
         do { /* load each outfit */
            if (xml_isNode(cur,"outfit")) {
               xmlr_attr(cur,"slot",q);
               n = -1;
               if (q != NULL) {
                  n = atoi(q);
                  free(q);
               }
               if ((n<0) || (n >= ship->outfit_nmedium)) {
                  WARN("Outfit slot out of range, not adding.");
                  continue;
               }
               player_parseShipSlot( cur, ship, &ship->outfit_medium[n] );
            }
         } while (xml_nextNode(cur));
      }
      else if (xml_isNode(node,"outfits_high")) {
         cur = node->xmlChildrenNode;
         do { /* load each outfit */
            if (xml_isNode(cur,"outfit")) {
               xmlr_attr(cur,"slot",q);
               n = -1;
               if (q != NULL) {
                  n = atoi(q);
                  free(q);
               }
               if ((n<0) || (n >= ship->outfit_nhigh)) {
                  WARN("Outfit slot out of range, not adding.");
                  continue;
               }
               player_parseShipSlot( cur, ship, &ship->outfit_high[n] );
            }
         } while (xml_nextNode(cur));
      }
      else if (xml_isNode(node,"commodities")) {
         cur = node->xmlChildrenNode;
         do {
            if (xml_isNode(cur,"commodity")) {
               xmlr_attr(cur,"quantity",q);
               xmlr_attr(cur,"id",id);
               quantity = atoi(q);
               i = (id==NULL) ? 0 : atoi(id);
               free(q);
               if (id != NULL)
                  free(id);

               /* Get the commodity. */
               com = commodity_get(xml_get(cur));
               if (com == NULL) {
                  WARN("Unknown commodity '%s' detected, removing.", xml_get(cur));
                  continue;
               }

               /* actually add the cargo with id hack */
               pilot_addCargo( ship, com, quantity );
               if (i != 0)
                  ship->commodities[ ship->ncommodities-1 ].id = i;
            }
         } while (xml_nextNode(cur));
      }
   } while (xml_nextNode(node));

   /* Test for sanity. */
   if (fuel >= 0)
      ship->fuel = MIN(ship->fuel_max, fuel);
   if ((is_player == 0) && (planet_get(loc)==NULL))
      loc = planet;
   str = pilot_checkSanity( ship );
   if (str != NULL) {
      DEBUG("Player ship '%s' failed sanity check (%s), removing all outfits and adding to stock.",
            ship->name, str );
      /* Remove all outfits. */
      for (i=0; i<ship->noutfits; i++) {
         o = ship->outfits[i]->outfit;
         ret = pilot_rmOutfitRaw( ship, ship->outfits[i] );
         if (ret==0)
            player_addOutfit( o, 1 );
      }
      pilot_calcStats( ship );
   }

   /* add it to the stack if it's not what the player.p is in */
   if (is_player == 0) {
      player_stack = realloc(player_stack, sizeof(PlayerShip_t)*(player_nstack+1));
      player_stack[player_nstack].p    = ship;
      player_stack[player_nstack].loc  = (loc!=NULL) ? strdup(loc) : strdup("Uknown");
      player_nstack++;
   }

   return 0;
}
<|MERGE_RESOLUTION|>--- conflicted
+++ resolved
@@ -1684,25 +1684,6 @@
 
 
 /**
-<<<<<<< HEAD
- * @brief Makes player.p face his hyperspace target.
- *
- *    @return direction to face.
- */
-double player_faceHyperspace (void)
-{
-   double a;
-   StarSystem *sys;
-
-   sys = cur_system->jumps[player.p->nav_hyperspace].target;
-   a = ANGLE( sys->pos.x - cur_system->pos.x, sys->pos.y - cur_system->pos.y );
-   return pilot_face( player.p, a );
-}
-
-
-/**
-=======
->>>>>>> e6d18ba4
  * @brief Activate the afterburner.
  */
 void player_afterburn (void)

/*
 * See Licensing and Copyright notice in naev.h
 */

/**
 * @file nlua_news.c
 *
 * @brief Lua news module.
 */

#include "nlua_news.h"

#include "naev.h"
#include "land.h"

#include <lauxlib.h>

#include "nlua.h"
#include "nluadef.h"
#include <string.h>
#include "ntime.h"
#include "nlua_time.h"

extern news_t* news_list;   /**< Linked list containing all articles */

int newsL_add( lua_State *L );
int newsL_rm( lua_State *L );
int newsL_get( lua_State *L );
Lua_article* luaL_validarticle( lua_State *L, int ind );
int lua_isarticle( lua_State *L, int ind );
Lua_article* lua_pusharticle( lua_State *L, Lua_article article );
int newsL_eq( lua_State *L );
int newsL_title( lua_State *L );
int newsL_desc( lua_State *L );
int newsL_faction( lua_State *L );
int newsL_date( lua_State *L );
int newsL_bind( lua_State *L );

static const luaL_reg news_methods[] = {
   {"add",newsL_add},
   {"rm",newsL_rm},
   {"get",newsL_get},
   {"title",newsL_title},
   {"desc",newsL_desc},
   {"faction",newsL_faction},
   {"date",newsL_date},
   {"bind",newsL_bind},
   {"__eq",newsL_eq},
   {0,0}
}; /**< News metatable methods. */
static const luaL_reg news_cond_methods[] = {
   {"get",newsL_get},
   {"title",newsL_title},
   {"desc",newsL_desc},
   {"faction",newsL_faction},
   {"date",newsL_date},
   {"__eq",newsL_eq},
   {0,0}
}; /**< Read only news metatable methods. */

extern int land_loaded;

/**
 * @brief Loads the news library.
 *
 *    @param L State to load news library into.
 *    @param readonly Load read only functions?
 *    @return 0 on success.
 */
int nlua_loadNews( lua_State *L, int readonly )
{

   /* Create the metatable */
   luaL_newmetatable(L, ARTICLE_METATABLE);

   /* Create the access table */
   lua_pushvalue(L,-1);
   lua_setfield(L,-2,"__index");

   /* Register the values */
   if (readonly)
      luaL_register(L, NULL, news_cond_methods);
   else
      luaL_register(L, NULL, news_methods);

   /* Clean up. */
   lua_setfield(L, LUA_GLOBALSINDEX, ARTICLE_METATABLE);

   return 0; /* No error */
}

/**
 * @brief Lua bindings to interact with the news.
 *
 * This will allow you to interact and manipulate the in-game news.
 *
 * @luamod news
 */
/**
 * @brief Adds an article
 * @usage news.add(faction,title,body,[date_to_rm, [date]])
 *
 * @usage s = news.add( "Empire", "Hello world!", "The Empire wishes to say hello!", 0 ) -- Adds an Empire specific article, with date 0.
 *
 *    @luaparam faction faction of the article, "Generic" for non-factional
 *    @luaparam title Title of the article
 *    @luaparam content What's in the article
 *    @luaparam date_to_rm date to remove the article
 *    @luaparam date What time to put, defaults to current date, use 0 to not use a date
 *    @luareturn The article matching name or nil if error.
 * @luafunc add( s )
 */
int newsL_add( lua_State *L ){

   news_t* n_article;
   Lua_article Larticle;
   char* title=NULL;
   char* content=NULL;
   char* faction=NULL;
   ntime_t date=ntime_get(),date_to_rm=50000000000000;


   /* If a table is passed in. ugly hack */
   if (lua_istable(L,1))
   {
      lua_pushnil(L); 
   
         /* traverse table */
      while (lua_next(L, -2)) {

            /* traverse sub table */
         if (lua_istable(L,-1)){

            lua_pushnil(L); 
            while (lua_next(L, -2)){

               if (lua_isnumber(L, -1)){
                  if (date_to_rm){
                     date_to_rm=lua_tonumber(L,-1);
                  }
                  else
                     date=lua_tonumber(L,-1);
               }
               else if (lua_istime(L,-1)){
                  if (date_to_rm){
                     date_to_rm=luaL_validtime(L,-1);
                  }
                  else
                     date=luaL_validtime(L,-1);
               }

               else if (lua_isstring(L,-1)){
                  if (!faction)
                     faction=strdup(lua_tostring(L,-1));
                  else if (!title)
                     title=strdup(lua_tostring(L,-1));
                  else if (!content)
                     content=strdup(lua_tostring(L,-1));
               }
               lua_pop(L, 1);
            }

            if (title && content && faction){
               new_article(title, content, faction, date, date_to_rm);
            }
            else WARN("Bad arguments");

            free(faction);
            free(title);
            free(content);
            faction=NULL;
            title=NULL;
            content=NULL;

            date=ntime_get();
            date_to_rm=50000000000000;

         }

         lua_pop(L, 1);
      }

      lua_pop(L, 1);

            /* If we're landed, we should regenerate the news buffer. */
      if (landed) {
         generate_news(faction_name(land_planet->faction));
         if (land_loaded)
            bar_regen();
      }

      return 1;
   }


   if (!(lua_isstring(L,1) && lua_isstring(L,2) && lua_isstring(L,3))){
      WARN("\nBad arguments, use addArticle(\"Faction\",\"Title\",\"Content\",[date,[date_to_rm]])");
      return 0;
   }


   faction=strdup(lua_tostring(L,1));
   title=strdup(lua_tostring(L,2));
   content=strdup(lua_tostring(L,3));

      /* get date and date to remove, or leave at defaults*/
   if (lua_isnumber(L,4) || lua_istime(L,4)){

      if (lua_istime(L,4))
         date_to_rm=luaL_validtime(L,4);
      else 
         date_to_rm=lua_tonumber(L,4);
   }

   if (lua_isnumber(L,5) || lua_istime(L,5)){

      if (lua_istime(L,5))
         date=luaL_validtime(L,5);
      else 
         date=lua_tonumber(L,5);
   }

   if (title && content && faction)
      n_article = new_article(title, content, faction, date, date_to_rm);
   else
      WARN("Bad arguments");


   Larticle.id = n_article->id;
   lua_pusharticle(L, Larticle);

   free(title);
   free(content);
   free(faction);

   /* If we're landed, we should regenerate the news buffer. */
   if (landed) {
      generate_news(faction_name(land_planet->faction));
      if (land_loaded)
         bar_regen();
   }

   return 1;
}


/**
 * @brief frees an article or a table of articles
 *    @luaparam Lua_article article to free
 */
int newsL_rm( lua_State *L ){

   Lua_article* Larticle;

   if (lua_istable(L,1))
   {
      lua_pushnil(L);

      while (lua_next(L, -2)) {
<<<<<<< HEAD

         Larticle = luaL_validarticle(L,-1);
      
         free_article(Larticle->id);

=======

         Larticle = luaL_validarticle(L,-1);
      
         free_article(Larticle->id);

>>>>>>> 5181772b
         lua_pop(L, 1);
      }
   }
   else
   {
      Larticle = luaL_validarticle(L,1);
   
      free_article(Larticle->id);
   }

   /* If we're landed, we should regenerate the news buffer. */
   if (landed) {
      generate_news(faction_name(land_planet->faction));
      if (land_loaded){
         bar_regen();
      }
   }

   return 1;
}

/**
 * @brief gets all matching articles in a table
 *    @luaparam characteristic characteristic to match, or no parameter for all articles
 *    @luareturn a table with matching articles
 * @luafunc get(characteristic)
 */
int newsL_get( lua_State *L )
{
   Lua_article Larticle;
   ntime_t date=-1;
   news_t* article_ptr = news_list;
   char* characteristic=NULL;
   int k;
   int print_all=0;

   if (lua_isnil(L,1) || lua_gettop(L) == 0) /* Case no argument */
      print_all = 1;
   else if (lua_isnumber(L,1))
      date=(ntime_t) lua_tonumber(L,1);
   else if (lua_isstring(L,1))
      characteristic = strdup(lua_tostring(L,1));
   else
      NLUA_INVALID_PARAMETER(L); /* Bad Parameter */ 
   
   /* Now put all the matching articles in a table. */
   lua_newtable(L);
   k = 1;
   do {

      if (article_ptr->title==NULL || article_ptr->desc == NULL 
         || article_ptr->faction == NULL)
         continue;

      if (print_all || date==article_ptr->date || (characteristic && (!strcmp(article_ptr->title,characteristic) || 
         !strcmp(article_ptr->desc,characteristic) || !strcmp(article_ptr->faction,characteristic)))
          || (article_ptr->tag!=NULL && !strcmp(article_ptr->tag,characteristic)))
      {
         lua_pushnumber(L, k++); /* key */
         Larticle.id = article_ptr->id;
         lua_pusharticle(L, Larticle); /* value */
         lua_rawset(L,-3); /* table[key] = value */
      }

   }while( (article_ptr = article_ptr->next) != NULL );

   free(characteristic);

   return 1;

}


/**
 * @brief Check articles for equality.
 *
 * Allows you to use the '=' operator in Lua with articles.
 *
 *    @luaparam a1 article 1
 *    @luaparam a2 article 2
 *    @luareturn true if both systems are the same.
 * @luafunc __eq( s, comp )
 */
int newsL_eq( lua_State *L )
{
   Lua_article *a1;
   Lua_article *a2;
   a1 = luaL_validarticle( L,1 );
   a2 = luaL_validarticle( L,2 );
   if (a1->id == a2->id)
      lua_pushboolean(L,1);
   else
      lua_pushboolean(L,0);
   return 1;
}

/**
 * @brief Makes sure the article is valid or raises a Lua error.
 *
 *    @param L State currently running.
 *    @param ind Index of the article to validate.
 *    @return The article (doesn't return if fails - raises Lua error ).
 */
Lua_article* luaL_validarticle( lua_State *L, int ind )
{
   Lua_article* Larticle;

   if (lua_isarticle(L, ind)) {
      Larticle = (Lua_article*) lua_touserdata(L,ind);
      if (news_get(Larticle->id))
         return Larticle;
      else
         NLUA_ERROR(L, "article is old");
   }
   else {
      luaL_typerror(L, ind, ARTICLE_METATABLE);
      return NULL;
   }

   NLUA_ERROR(L, "article is invalid.");

   return NULL;
}

/**
 * @brief Checks to see if ind is an article
 *
 *    @param L Lua state to check.
 *    @param ind Index position to check.
 *    @return 1 if ind is a article.
 */
int lua_isarticle( lua_State *L, int ind )
{
   int ret;

   if (lua_getmetatable(L,ind)==0)
      return 0;
   lua_getfield(L, LUA_REGISTRYINDEX, ARTICLE_METATABLE);

   ret = 0;
   if (lua_rawequal(L, -1, -2))  /* does it have the correct mt? */
      ret = 1;

   lua_pop(L, 2);  /* remove both metatables */
   return ret;
}


/**
 * @brief Pushes an article on the stack.
 *
 *    @param L Lua state to push article into.
 *    @param article article to push.
 *    @return Newly pushed article.
 */
Lua_article* lua_pusharticle( lua_State *L, Lua_article article )
{
   Lua_article *o;
   o = (Lua_article*) lua_newuserdata(L, sizeof(Lua_article));
   *o = article;
   luaL_getmetatable(L, ARTICLE_METATABLE);
   lua_setmetatable(L, -2);
   return o;
}




/**
 * @brief gets the article title
 *    @luaparam a article to get the title of
 *    @luareturn title
 * @luafunc title(a)
 */
int newsL_title( lua_State *L )
{
   Lua_article *a;
   news_t* article_ptr;
   if (!(a = luaL_validarticle( L,1 ))){
      WARN("Bad argument to news.date(), must be article");
      return 0;}
   if ((article_ptr=news_get(a->id))==NULL){
      WARN("\nArticle not valid");
      return 0;
   }
   lua_pushstring(L,article_ptr->title);
   return 1;
}

/**
 * @brief gets the article desc
 *    @luaparam a article to get the desc of
 *    @luareturn desc
 * @luafunc desc(a)
 */
int newsL_desc( lua_State *L )
{
   Lua_article *a;
   news_t* article_ptr;
   if (!(a = luaL_validarticle( L,1 ))){
      WARN("Bad argument to news.date(), must be article");
      return 0;}
   if ((article_ptr=news_get(a->id))==NULL){
      WARN("\nArticle not valid");
      return 0;
   }
   lua_pushstring(L,article_ptr->desc);
   return 1;
}

/**
 * @brief gets the article faction
 *    @luaparam a article to get the faction of
 *    @luareturn faction
 * @luafunc faction(a)
 */
int newsL_faction( lua_State *L )
{
   Lua_article *a;
   news_t* article_ptr;
   if (!(a = luaL_validarticle( L,1 ))){
      WARN("Bad argument to news.date(), must be article");
      return 0;}
   if ((article_ptr=news_get(a->id))==NULL){
      WARN("\nArticle not valid");
      return 0;
   }
   lua_pushstring(L,article_ptr->faction);
   return 1;
}

/**
 * @brief gets the article date
 *    @luaparam a article to get the date of
 *    @luareturn date
 * @luafunc date(a)
 */
int newsL_date( lua_State *L )
{
   Lua_article *a;
   news_t* article_ptr;
   if (!(a = luaL_validarticle( L,1 ))){
      WARN("Bad argument to news.date(), must be article");
      return 0;}
   if ((article_ptr=news_get(a->id))==NULL){
      WARN("\nArticle not valid");
      return 0;
   }
   lua_pushinteger(L,(lua_Integer)article_ptr->date);
   return 1;
}

/**
 * @brief tags an article or a table of articles with a string
 *    @luaparam a article to get the faction of
 *    @luaparam tag
 * @luafunc bind(a)
 */
int newsL_bind( lua_State *L )
{
   Lua_article *a = NULL;
   news_t* article_ptr;
   char* tag = NULL;

   if (lua_istable(L,1))
   {
      if (!lua_isstring(L,2)){
         WARN("\n2nd argument is invalid, use a string");
         return 1;
      }
   
      tag=strdup(lua_tostring(L,2));

      lua_pop(L, 1);

      lua_pushnil(L);

<<<<<<< HEAD
         //traverse table
=======
         /* traverse table */
>>>>>>> 5181772b
      while (lua_next(L, -2)) {
         if (!(a = luaL_validarticle( L,-1 ))){
            WARN("Bad argument to news.date(), must be article or a table of articles");
            return 0;}
         if (article_ptr==NULL){
            WARN("\nArticle not valid");
            return 0;
         }
         article_ptr = news_get(a->id);
         article_ptr->tag = strdup(tag);
         lua_pop(L, 1);
      }
   }
   else
   {

      if (!(a = luaL_validarticle( L,1 ))){
         WARN("Bad argument to news.date(), must be article or a table of articles");
         return 0;}
      article_ptr=news_get(a->id);
      if (article_ptr==NULL){
         WARN("\nArticle not valid");
         return 0;
      }
      if (!lua_isstring(L,2))
      {
         WARN("\n2nd argument is invalid, use a string");
         return 1;
      }
   
      tag=strdup(lua_tostring(L,2));
   
      article_ptr->tag=tag;

   }

   return 1;
}<|MERGE_RESOLUTION|>--- conflicted
+++ resolved
@@ -257,19 +257,11 @@
       lua_pushnil(L);
 
       while (lua_next(L, -2)) {
-<<<<<<< HEAD
 
          Larticle = luaL_validarticle(L,-1);
       
          free_article(Larticle->id);
 
-=======
-
-         Larticle = luaL_validarticle(L,-1);
-      
-         free_article(Larticle->id);
-
->>>>>>> 5181772b
          lua_pop(L, 1);
       }
    }
@@ -547,11 +539,7 @@
 
       lua_pushnil(L);
 
-<<<<<<< HEAD
-         //traverse table
-=======
          /* traverse table */
->>>>>>> 5181772b
       while (lua_next(L, -2)) {
          if (!(a = luaL_validarticle( L,-1 ))){
             WARN("Bad argument to news.date(), must be article or a table of articles");

/*
 * See Licensing and Copyright notice in naev.h
 */



#ifndef CONF_H
#  define CONF_H

/**
 * CONFIGURATION DEFAULTS
 */
/* Gameplay options */
#define AFTERBURNER_SENSITIVITY_DEFAULT      250   /**< Default afterburner sensitivity. */
#define TIME_COMPRESSION_DEFAULT_MAX         5000. /**< Maximum default level of time compression (target speed to match). */
#define TIME_COMPRESSION_DEFAULT_MULT        200   /**< Default level of time compression multiplier. */
#define SAVE_COMPRESSION_DEFAULT             1     /**< Whether or not saved games should be compressed. */
#define MOUSE_THRUST_DEFAULT                 1     /**< Whether or not to use mouse thrust controls. */
<<<<<<< HEAD
#define MOUSE_DOUBLECLICK_TIME               0.5   /**< How long to consider double-clicks for. */
#define AUTONAV_RESET_SPEED_DEFAULT          1.    /**< Shield level (0-1) to reset autonav speed at. 1 means at missile lock, 0 means at armour damage. */
#define AUTONAV_PAUSE_DEFAULT                0     /**< Whether or not the game should pause when autonav is aborted. */
=======
#define AUTONAV_RESET_SPEED_DEFAULT          1.    /**< Shield level (0-1) to reset autonav speed at. 1 means at enemy presence, 0 means at armour damage. */
>>>>>>> b990e15d
#define MANUAL_ZOOM_DEFAULT                  0     /**< Whether or not to enable manual zoom controls. */
#define INPUT_MESSAGES_DEFAULT               5     /**< Amount of messages to display. */
/* Video options */
#define RESOLUTION_W_DEFAULT                 1024  /**< Default screen width. */
#define RESOLUTION_H_DEFAULT                 768   /**< Default screen height. */
#define FULLSCREEN_DEFAULT                   0     /**< Whether to run in fullscreen mode. */
#define FSAA_DEFAULT                         1     /**< Whether to use Full Screen Anti-Aliasing. */
#define VSYNC_DEFAULT                        0     /**< Whether to wait for vertical sync. */
#define VBO_DEFAULT                          0     /**< Whether to use Vertex Buffer Objects. */
#define MIPMAP_DEFAULT                       0     /**< Whether to use Mip Mapping. */
#define TEXTURE_COMPRESSION_DEFAULT          0     /**< Whether to use texture compression. */
#define INTERPOLATION_DEFAULT                1     /**< Whether to use interpolation. */
#define NPOT_TEXTURES_DEFAULT                0     /**< Whether to allow non-power-of-two textures. */
#define SCALE_FACTOR_DEFAULT                 1.    /**< Default scale factor. */
#define SHOW_FPS_DEFAULT                     0     /**< Whether to display FPS on screen. */
#define FPS_MAX_DEFAULT                      60    /**< Maximum FPS. */
#define ENGINE_GLOWS_DEFAULT                 1     /**< Whether to display engine glows. */
/* Audio options */
#define VOICES_DEFAULT                       128   /**< Amount of voices to use. */
#define PILOT_RELATIVE_DEFAULT               1     /**< Whether the sound is relative to the pilot (as opposed to the camera). */
#define USE_EFX_DEFAULT                      1     /**< Whether or not to use EFX (if using OpenAL). */
#define BUFFER_SIZE_DEFAULT                  128   /**< Default buffer size (if using OpenAL). */
#define MUTE_SOUND_DEFAULT                   0     /**< Whether sound should be disabled. */
#define SOUND_VOLUME_DEFAULT                 0.4   /**< Default sound volume. */
#define MUSIC_VOLUME_DEFAULT                 0.8   /**< Default music volume. */
#if USE_OPENAL
#define BACKEND_DEFAULT                      "openal"
#else /* USE_OPENAL */
#define BACKEND_DEFAULT                      "sdlmix"
#endif /* USE_OPENAL */
/* Editor Options */
#define DEV_SAVE_SYSTEM_DEFAULT           "dat/ssys/"
#define DEV_SAVE_ASSET_DEFAULT            "dat/assets/"
#define DEV_SAVE_MAP_DEFAULT              "dat/outfits/maps/"


/**
 * @brief Struct containing player options.
 *
 * @note Input is not handled here.
 */
typedef struct PlayerConf_s {

   /* ndata. */
   char *ndata; /**< Ndata path to use. */
   char *datapath; /**< Path for user data (saves, screenshots, etc.). */

   /* OpenGL properties. */
   int fsaa; /**< Full Scene Anti-Aliasing to use. */
   int vsync; /**< Whether or not to use vsync. */
   int vbo; /**< Use vbo. */
   int mipmaps; /**< Use mipmaps. */
   int compress; /**< Use texture compression. */
   int interpolate; /**< Use texture interpolation. */
   int npot; /**< Use NPOT textures if available. */

   /* Memory usage. */
   int engineglow; /**< Sets engine glow. */

   /* Window dimensions. */
   int width; /**< Width of the window to use. */
   int height; /**< Height of the window to use. */
   int explicit_dim; /**< Dimension is explicit. */
   double scalefactor; /**< Amount to reduce resolution by. */
   int fullscreen; /**< Whether or not game is fullscreen. */

   /* Sound. */
   char *sound_backend; /**< Sound backend to use. */
   int snd_voices; /**< Number of sound voices to use. */
   int snd_pilotrel; /**< Sound is relative to pilot when following. */
   int al_efx; /**< Should EFX extension be used? (only applicable for OpenAL) */
   int al_bufsize; /**< Size of the buffer (in kilobytes) to use for music. */
   int nosound; /**< Whether or not sound is on. */
   double sound; /**< Sound level for sound effects. */
   double music; /**< Sound level for music. */

   /* FPS. */
   int fps_show; /**< Whether or not should show FPS. */
   int fps_max; /**< Maximum FPS to limit to. */

   /* Joystick. */
   int joystick_ind; /**< Index of joystick to use. */
   char *joystick_nam; /**< Name of joystick to use. */

   /* GUI. */
   int mesg_visible; /**< Amount of visible messages. */

   /* Keyrepeat. */
   unsigned int repeat_delay; /**< Time in ms before start repeating. */
   unsigned int repeat_freq; /**< Time in ms between each repeat once started repeating. */

   /* Zoom. */
   int zoom_manual; /**< Zoom is under manual control. */
   double zoom_far; /**< Maximum ingame zoom to use should be less then zoom_near. */
   double zoom_near; /**< Minimum ingame zoom to use. */
   double zoom_speed; /**< Maximum zoom speed change. */
   double zoom_stars; /**< How much stars can zoom (modulates zoom_[mix|max]). */

   /* Font sizes. */
   int font_size_console; /**< Console monospaced font size. */
   int font_size_intro;   /**< Intro text font size. */
   int font_size_def;     /**< Default large font size. */
   int font_size_small;   /**< Default small font size. */

   /* Misc. */
   double compression_velocity; /**< Velocity to compress to. */
   double compression_mult; /**< Maximum time multiplier. */
   int save_compress; /**< Compress savegame. */
   unsigned int afterburn_sens; /**< Afterburn sensibility. */
   int mouse_thrust; /**< Whether mouse flying controls thrust. */
   double mouse_doubleclick; /**< How long to consider double-clicks for. */
   double autonav_reset_speed; /**< Condition for resetting autonav speed. */
   int nosave; /**< Disables conf saving. */
   int devmode; /**< Developer mode. */
   int devautosave; /**< Developer mode autosave. */
   int devcsv; /**< Output CSV data. */

   /* Debugging. */
   int fpu_except; /**< Enable FPU exceptions? */

   /* Editor. */
   char *dev_save_sys; /**< Path to save systems to. */
   char *dev_save_map; /**< Path to save maps to. */
   char *dev_save_asset; /**< Path to save assets to. */

} PlayerConf_t;
extern PlayerConf_t conf; /**< Player configuration. */


/*
 * loading
 */
void conf_setDefaults (void);
void conf_setGameplayDefaults (void);
void conf_setAudioDefaults (void);
void conf_setVideoDefaults (void);
void conf_loadConfigPath( void );
int conf_loadConfig( const char* file );
void conf_parseCLIPath( int argc, char** argv );
void conf_parseCLI( int argc, char** argv );
void conf_cleanup (void);

/*
 * saving
 */
int conf_saveConfig( const char* file );


#endif /* CONF_H */<|MERGE_RESOLUTION|>--- conflicted
+++ resolved
@@ -16,13 +16,8 @@
 #define TIME_COMPRESSION_DEFAULT_MULT        200   /**< Default level of time compression multiplier. */
 #define SAVE_COMPRESSION_DEFAULT             1     /**< Whether or not saved games should be compressed. */
 #define MOUSE_THRUST_DEFAULT                 1     /**< Whether or not to use mouse thrust controls. */
-<<<<<<< HEAD
 #define MOUSE_DOUBLECLICK_TIME               0.5   /**< How long to consider double-clicks for. */
 #define AUTONAV_RESET_SPEED_DEFAULT          1.    /**< Shield level (0-1) to reset autonav speed at. 1 means at missile lock, 0 means at armour damage. */
-#define AUTONAV_PAUSE_DEFAULT                0     /**< Whether or not the game should pause when autonav is aborted. */
-=======
-#define AUTONAV_RESET_SPEED_DEFAULT          1.    /**< Shield level (0-1) to reset autonav speed at. 1 means at enemy presence, 0 means at armour damage. */
->>>>>>> b990e15d
 #define MANUAL_ZOOM_DEFAULT                  0     /**< Whether or not to enable manual zoom controls. */
 #define INPUT_MESSAGES_DEFAULT               5     /**< Amount of messages to display. */
 /* Video options */

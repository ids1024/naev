--- conflicted
+++ resolved
@@ -1,61 +1,29 @@
 ﻿<?xml version="1.0" encoding="UTF-8"?>
 <Fleets>
-<<<<<<< HEAD
- <fleet name="Independent Schroedinger Squad">
+ <fleet name="Independent Schroedinger">
   <ai>trader</ai>
   <faction>Independent</faction>
-  <strength>70</strength>
-  <pilots>
-   <pilot chance="100" ship="Schroedinger"></pilot>
-   <pilot chance="100" ship="Schroedinger"></pilot>
-   <pilot chance="100" ship="Schroedinger"></pilot>
-  </pilots>
- </fleet>
- <fleet name="Independent Hyena Squad">
+  <pilots>
+   <pilot ship="Schroedinger"></pilot>
+  </pilots>
+ </fleet>
+ <fleet name="Independent Hyena">
   <ai>trader</ai>
   <faction>Independent</faction>
-  <strength>50</strength>
-  <pilots>
-   <pilot chance="100" ship="Hyena"></pilot>
-   <pilot chance="100" ship="Hyena"></pilot>
-   <pilot chance="100" ship="Hyena"></pilot>
-  </pilots>
- </fleet>
- <fleet name="Independent Gawain Squad">
+  <pilots>
+   <pilot ship="Hyena"></pilot>
+  </pilots>
+ </fleet>
+ <fleet name="Independent Gawain">
   <ai>trader</ai>
   <faction>Independent</faction>
-  <strength>90</strength>
-  <pilots>
-   <pilot chance="100" ship="Gawain"></pilot>
-   <pilot chance="100" ship="Gawain"></pilot>
-   <pilot chance="100" ship="Gawain"></pilot>
-=======
- <fleet name="Independent Schroedinger">
-  <ai>trader</ai>
-  <faction>Independent</faction>
-  <pilots>
-   <pilot ship="Schroedinger"></pilot>
-  </pilots>
- </fleet>
- <fleet name="Independent Hyena">
-  <ai>trader</ai>
-  <faction>Independent</faction>
-  <pilots>
-   <pilot ship="Hyena"></pilot>
-  </pilots>
- </fleet>
- <fleet name="Independent Gawain">
-  <ai>trader</ai>
-  <faction>Independent</faction>
   <pilots>
    <pilot ship="Gawain"></pilot>
->>>>>>> a74b69bb
   </pilots>
  </fleet>
  <fleet name="Goddard Goddard">
   <ai>goddard</ai>
   <faction>Goddard</faction>
-  <strength>300</strength>
   <flags>
    <guard />
   </flags>
@@ -80,340 +48,154 @@
    <pilot ship="Schroedinger"></pilot>
   </pilots>
  </fleet>
- <fleet name="Civilian Schroedinger">
+ <fleet name="Civilian Hyena">
   <ai>trader</ai>
   <faction>Civilian</faction>
-  <strength>30</strength>
-  <pilots>
-   <pilot chance="100" ship="Schroedinger"></pilot>
-  </pilots>
- </fleet>
- <fleet name="Civilian Hyena">
+  <pilots>
+   <pilot ship="Hyena"></pilot>
+  </pilots>
+ </fleet>
+ <fleet name="Civilian Llama">
   <ai>trader</ai>
   <faction>Civilian</faction>
-  <strength>25</strength>
-  <pilots>
-   <pilot ship="Hyena"></pilot>
-  </pilots>
- </fleet>
- <fleet name="Civilian Llama">
+  <pilots>
+   <pilot ship="Llama"></pilot>
+  </pilots>
+ </fleet>
+ <fleet name="Civilian Gawain">
   <ai>trader</ai>
   <faction>Civilian</faction>
   <pilots>
+   <pilot ship="Gawain"></pilot>
+  </pilots>
+ </fleet>
+ <fleet name="Trader Llama">
+  <ai>trader</ai>
+  <faction>Trader</faction>
+  <pilots>
    <pilot ship="Llama"></pilot>
   </pilots>
  </fleet>
- <fleet name="Civilian Gawain">
-  <ai>trader</ai>
-  <faction>Civilian</faction>
+ <fleet name="Trader Koala">
+  <ai>trader</ai>
+  <faction>Trader</faction>
+  <pilots>
+   <pilot ship="Koala"></pilot>
+  </pilots>
+ </fleet>
+ <fleet name="Trader Mule">
+  <ai>trader</ai>
+  <faction>Trader</faction>
+  <pilots>
+   <pilot ship="Mule"></pilot>
+  </pilots>
+ </fleet>
+ <fleet name="Trader Gawain">
+  <ai>trader</ai>
+  <faction>Trader</faction>
   <pilots>
    <pilot ship="Gawain"></pilot>
   </pilots>
  </fleet>
- <fleet name="Civilian Llama">
-  <ai>trader</ai>
-  <faction>Civilian</faction>
-  <strength>20</strength>
-  <pilots>
-   <pilot chance="100" ship="Llama"></pilot>
-  </pilots>
- </fleet>
- <fleet name="Civilian Gawain">
-  <ai>trader</ai>
-  <faction>Civilian</faction>
-  <strength>35</strength>
-  <pilots>
-   <pilot chance="100" ship="Gawain"></pilot>
-  </pilots>
- </fleet>
- <fleet name="Trader Llama">
+ <fleet name="Trader Quicksilver">
   <ai>trader</ai>
   <faction>Trader</faction>
-  <strength>50</strength>
-  <pilots>
-   <pilot ship="Llama"></pilot>
-  </pilots>
- </fleet>
- <fleet name="Trader Koala">
-  <ai>trader</ai>
-  <faction>Trader</faction>
-  <strength>60</strength>
-  <pilots>
-   <pilot ship="Koala"></pilot>
-  </pilots>
- </fleet>
- <fleet name="Trader Mule">
-  <ai>trader</ai>
-  <faction>Trader</faction>
-  <strength>70</strength>
-  <pilots>
-   <pilot ship="Mule"></pilot>
-  </pilots>
- </fleet>
- <fleet name="Trader Gawain">
-  <ai>trader</ai>
-  <faction>Trader</faction>
-  <strength>20</strength>
-  <pilots>
-   <pilot ship="Gawain"></pilot>
-  </pilots>
- </fleet>
- <fleet name="Trader Quicksilver">
-  <ai>trader</ai>
-  <faction>Trader</faction>
-  <strength>40</strength>
-  <pilots>
-<<<<<<< HEAD
-   <pilot chance="100" ship="Quicksilver"></pilot>
-  </pilots>
- </fleet>
- <fleet name="Small Trader Convoy A">
-  <ai>trader</ai>
-  <faction>Trader</faction>
-  <strength>100</strength>
-  <pilots>
-   <pilot chance="100" ship="Llama"></pilot>
-   <pilot chance="100" ship="Llama"></pilot>
-   <pilot chance="100" ship="Koala"></pilot>
-   <pilot chance="100" ship="Mule"></pilot>
-  </pilots>
- </fleet>
- <fleet name="Small Trader Convoy B">
-  <ai>trader</ai>
-  <faction>Trader</faction>
-  <strength>60</strength>
-  <pilots>
-   <pilot chance="100" ship="Llama"></pilot>
-   <pilot chance="100" ship="Llama"></pilot>
-   <pilot chance="100" ship="Llama"></pilot>
-  </pilots>
- </fleet>
- <fleet name="Small Trader Convoy C">
-  <ai>trader</ai>
-  <faction>Trader</faction>
-  <strength>70</strength>
-  <pilots>
-   <pilot chance="100" ship="Mule"></pilot>
-   <pilot chance="100" ship="Mule"></pilot>
-  </pilots>
- </fleet>
- <fleet name="Small Trader Convoy D">
-  <ai>trader</ai>
-  <faction>Trader</faction>
-  <strength>80</strength>
-  <pilots>
-   <pilot chance="100" ship="Llama"></pilot>
-   <pilot chance="100" ship="Llama"></pilot>
-   <pilot chance="100" ship="Mule"></pilot>
-  </pilots>
- </fleet>
- <fleet name="Small Trader Convoy E">
-  <ai>trader</ai>
-  <faction>Trader</faction>
-  <strength>70</strength>
-  <pilots>
-   <pilot chance="100" ship="Koala"></pilot>
-   <pilot chance="100" ship="Koala"></pilot>
-  </pilots>
- </fleet>
- <fleet name="Small Trader Convoy F">
-  <ai>trader</ai>
-  <faction>Trader</faction>
-  <strength>110</strength>
-  <pilots>
-   <pilot chance="100" ship="Koala"></pilot>
-   <pilot chance="100" ship="Koala"></pilot>
-   <pilot chance="100" ship="Koala"></pilot>
-  </pilots>
- </fleet>
- <fleet name="Escorted Trader Convoy A">
-  <ai>trader</ai>
-  <faction>Trader</faction>
-  <strength>150</strength>
-  <pilots>
-   <pilot chance="100" ship="Mule"></pilot>
-   <pilot chance="100" ship="Mule"></pilot>
-   <pilot chance="100" ship="Mule"></pilot>
-   <pilot chance="100" ship="Lancelot"></pilot>
-   <pilot chance="100" ship="Lancelot"></pilot>
-=======
+  <pilots>
    <pilot ship="Quicksilver"></pilot>
->>>>>>> a74b69bb
   </pilots>
  </fleet>
  <fleet name="Proteron Kahan">
   <ai>proteron</ai>
   <faction>Proteron</faction>
-  <strength>180</strength>
-  <pilots>
-<<<<<<< HEAD
-   <pilot chance="100" ship="Proteron Kahan"></pilot>
-=======
+  <pilots>
    <pilot ship="Proteron Kahan"></pilot>
->>>>>>> a74b69bb
   </pilots>
  </fleet>
  <fleet name="Proteron Archimedes">
   <ai>proteron</ai>
   <faction>Proteron</faction>
-  <strength>220</strength>
-  <pilots>
-<<<<<<< HEAD
-   <pilot chance="100" ship="Proteron Archimedes"></pilot>
-=======
+  <pilots>
    <pilot ship="Proteron Archimedes"></pilot>
->>>>>>> a74b69bb
   </pilots>
  </fleet>
  <fleet name="Proteron Derivative">
   <ai>proteron</ai>
   <faction>Proteron</faction>
-  <strength>25</strength>
-  <pilots>
-<<<<<<< HEAD
-   <pilot chance="100" ship="Proteron Derivative"></pilot>
+  <pilots>
+   <pilot ship="Proteron Derivative"></pilot>
+  </pilots>
+ </fleet>
+ <fleet name="Frontier Lancelot">
+  <ai>trader</ai>
+  <faction>Frontier</faction>
+  <flags>
+   <guard />
+  </flags>
+  <pilots>
+   <pilot ship="Lancelot"></pilot>
   </pilots>
  </fleet>
  <fleet name="FLF Pacifier">
   <ai>flf</ai>
   <faction>FLF</faction>
-  <strength>170</strength>
-  <pilots>
-   <pilot chance="100" ship="Pacifier"></pilot>
+  <pilots>
+   <pilot ship="Pacifier"></pilot>
   </pilots>
  </fleet>
  <fleet name="FLF Vendetta">
   <ai>flf</ai>
   <faction>FLF</faction>
-  <strength>70</strength>
-=======
-   <pilot ship="Proteron Derivative"></pilot>
-  </pilots>
- </fleet>
- <fleet name="Frontier Lancelot">
-  <ai>trader</ai>
-  <faction>Frontier</faction>
-  <flags>
-   <guard />
-  </flags>
->>>>>>> a74b69bb
+  <pilots>
+   <pilot ship="Vendetta"></pilot>
+  </pilots>
+ </fleet>
+ <fleet name="FLF Lancelot">
+  <ai>flf</ai>
+  <faction>FLF</faction>
   <pilots>
    <pilot ship="Lancelot"></pilot>
   </pilots>
  </fleet>
- <fleet name="FLF Pacifier">
-  <ai>flf</ai>
-  <faction>FLF</faction>
-  <strength>150</strength>
-  <pilots>
-   <pilot ship="Pacifier"></pilot>
-  </pilots>
- </fleet>
- <fleet name="FLF Vendetta">
-  <ai>flf</ai>
-  <faction>FLF</faction>
-  <strength>200</strength>
-  <pilots>
-   <pilot ship="Vendetta"></pilot>
-  </pilots>
- </fleet>
- <fleet name="FLF Lancelot">
-  <ai>flf</ai>
-  <faction>FLF</faction>
-  <strength>150</strength>
-  <pilots>
-   <pilot ship="Lancelot"></pilot>
-  </pilots>
- </fleet>
  <fleet name="FLF Vendetta Trio">
   <ai>flf</ai>
   <faction>FLF</faction>
-  <strength>150</strength>
-  <pilots>
-<<<<<<< HEAD
-   <pilot chance="100" ship="Hyena"></pilot>
-   <pilot chance="100" ship="Hyena"></pilot>
-   <pilot chance="100" ship="Vendetta"></pilot>
-   <pilot chance="100" ship="Lancelot"></pilot>
-=======
-   <pilot ship="Vendetta"></pilot>
-   <pilot ship="Vendetta"></pilot>
-   <pilot ship="Vendetta"></pilot>
->>>>>>> a74b69bb
+  <pilots>
+   <pilot ship="Vendetta"></pilot>
+   <pilot ship="Vendetta"></pilot>
+   <pilot ship="Vendetta"></pilot>
   </pilots>
  </fleet>
  <fleet name="FLF Vendetta Sextet">
   <ai>flf</ai>
   <faction>FLF</faction>
-  <strength>200</strength>
-  <pilots>
-<<<<<<< HEAD
-   <pilot chance="100" ship="Hyena"></pilot>
-   <pilot chance="100" ship="Hyena"></pilot>
-   <pilot chance="100" ship="Hyena"></pilot>
-   <pilot chance="100" ship="Vendetta"></pilot>
-   <pilot chance="100" ship="Vendetta"></pilot>
-   <pilot chance="100" ship="Lancelot"></pilot>
-=======
-   <pilot ship="Vendetta"></pilot>
-   <pilot ship="Vendetta"></pilot>
-   <pilot ship="Vendetta"></pilot>
-   <pilot ship="Vendetta"></pilot>
-   <pilot ship="Vendetta"></pilot>
-   <pilot ship="Vendetta"></pilot>
->>>>>>> a74b69bb
+  <pilots>
+   <pilot ship="Vendetta"></pilot>
+   <pilot ship="Vendetta"></pilot>
+   <pilot ship="Vendetta"></pilot>
+   <pilot ship="Vendetta"></pilot>
+   <pilot ship="Vendetta"></pilot>
+   <pilot ship="Vendetta"></pilot>
   </pilots>
  </fleet>
  <fleet name="FLF Ancestor Trio">
   <ai>flf</ai>
   <faction>FLF</faction>
-  <strength>300</strength>
-  <pilots>
-<<<<<<< HEAD
-   <pilot chance="100" ship="Hyena"></pilot>
-   <pilot chance="100" ship="Hyena"></pilot>
-   <pilot chance="100" ship="Hyena"></pilot>
-   <pilot chance="100" ship="Hyena"></pilot>
-   <pilot chance="100" ship="Vendetta"></pilot>
-   <pilot chance="100" ship="Vendetta"></pilot>
-   <pilot chance="100" ship="Lancelot"></pilot>
-   <pilot chance="100" ship="Lancelot"></pilot>
-   <pilot chance="100" ship="Pacifier"></pilot>
-=======
+  <pilots>
    <pilot ship="Ancestor"></pilot>
    <pilot ship="Ancestor"></pilot>
    <pilot ship="Ancestor"></pilot>
->>>>>>> a74b69bb
   </pilots>
  </fleet>
  <fleet name="Pirate Hyena">
   <ai>pirate</ai>
   <faction>Pirate</faction>
-  <strength>25</strength>
-  <pilots>
-<<<<<<< HEAD
-   <pilot chance="100" ship="Hyena"></pilot>
-  </pilots>
- </fleet>
- <fleet name="Pirate Hyena Pack">
-  <ai>pirate</ai>
-  <faction>Pirate</faction>
-  <strength>90</strength>
-  <pilots>
-   <pilot chance="100" ship="Hyena"></pilot>
-   <pilot chance="100" ship="Hyena"></pilot>
-   <pilot chance="100" ship="Hyena"></pilot>
-   <pilot chance="100" ship="Hyena"></pilot>
-   <pilot chance="100" ship="Hyena"></pilot>
-=======
-   <pilot ship="Hyena"></pilot>
->>>>>>> a74b69bb
+  <pilots>
+   <pilot ship="Hyena"></pilot>
   </pilots>
  </fleet>
  <fleet name="Pirate Admonisher">
   <ai>pirate</ai>
   <faction>Pirate</faction>
-  <strength>150</strength>
   <pilots>
    <pilot name="Admonisher" ship="Pirate Admonisher"></pilot>
   </pilots>
@@ -421,7 +203,6 @@
  <fleet name="Pirate Vendetta">
   <ai>pirate</ai>
   <faction>Pirate</faction>
-  <strength>70</strength>
   <pilots>
    <pilot name="Vendetta" ship="Pirate Vendetta"></pilot>
   </pilots>
@@ -429,7 +210,6 @@
  <fleet name="Pirate Ancestor">
   <ai>pirate</ai>
   <faction>Pirate</faction>
-  <strength>40</strength>
   <pilots>
    <pilot name="Ancestor" ship="Pirate Ancestor"></pilot>
   </pilots>
@@ -437,7 +217,6 @@
  <fleet name="Pirate Kestrel">
   <ai>pirate</ai>
   <faction>Pirate</faction>
-  <strength>200</strength>
   <pilots>
    <pilot name="Kestrel" ship="Pirate Kestrel"></pilot>
   </pilots>
@@ -445,7 +224,6 @@
  <fleet name="Collective Drone">
   <ai>collective</ai>
   <faction>Collective</faction>
-  <strength>40</strength>
   <pilots>
    <pilot ship="Drone"></pilot>
   </pilots>
@@ -453,79 +231,44 @@
  <fleet name="Collective Lge Swarm">
   <ai>collective</ai>
   <faction>Collective</faction>
-  <strength>500</strength>
-  <pilots>
-<<<<<<< HEAD
-   <pilot chance="100" ship="Drone"></pilot>
-   <pilot chance="100" ship="Drone"></pilot>
-   <pilot chance="100" ship="Drone"></pilot>
-   <pilot chance="100" ship="Drone"></pilot>
-   <pilot chance="100" ship="Drone"></pilot>
-   <pilot chance="100" ship="Drone"></pilot>
-   <pilot chance="100" ship="Drone"></pilot>
-   <pilot chance="100" ship="Drone"></pilot>
-   <pilot chance="100" ship="Drone"></pilot>
-   <pilot chance="100" ship="Drone"></pilot>
-   <pilot chance="100" ship="Drone"></pilot>
-   <pilot chance="100" ship="Drone"></pilot>
-   <pilot chance="100" ship="Drone"></pilot>
-   <pilot chance="100" ship="Drone"></pilot>
-   <pilot chance="100" ship="Drone"></pilot>
-   <pilot chance="100" ship="Drone"></pilot>
-   <pilot chance="100" ship="Drone"></pilot>
-   <pilot chance="100" ship="Drone"></pilot>
-   <pilot chance="100" ship="Drone"></pilot>
-   <pilot chance="100" ship="Drone"></pilot>
-=======
-   <pilot ship="Drone"></pilot>
-   <pilot ship="Drone"></pilot>
-   <pilot ship="Drone"></pilot>
-   <pilot ship="Drone"></pilot>
-   <pilot ship="Drone"></pilot>
-   <pilot ship="Drone"></pilot>
-   <pilot ship="Drone"></pilot>
-   <pilot ship="Drone"></pilot>
-   <pilot ship="Drone"></pilot>
-   <pilot ship="Drone"></pilot>
-   <pilot ship="Drone"></pilot>
-   <pilot ship="Drone"></pilot>
-   <pilot ship="Drone"></pilot>
-   <pilot ship="Drone"></pilot>
-   <pilot ship="Drone"></pilot>
-   <pilot ship="Drone"></pilot>
-   <pilot ship="Drone"></pilot>
-   <pilot ship="Drone"></pilot>
-   <pilot ship="Drone"></pilot>
-   <pilot ship="Drone"></pilot>
->>>>>>> a74b69bb
+  <pilots>
+   <pilot ship="Drone"></pilot>
+   <pilot ship="Drone"></pilot>
+   <pilot ship="Drone"></pilot>
+   <pilot ship="Drone"></pilot>
+   <pilot ship="Drone"></pilot>
+   <pilot ship="Drone"></pilot>
+   <pilot ship="Drone"></pilot>
+   <pilot ship="Drone"></pilot>
+   <pilot ship="Drone"></pilot>
+   <pilot ship="Drone"></pilot>
+   <pilot ship="Drone"></pilot>
+   <pilot ship="Drone"></pilot>
+   <pilot ship="Drone"></pilot>
+   <pilot ship="Drone"></pilot>
+   <pilot ship="Drone"></pilot>
+   <pilot ship="Drone"></pilot>
+   <pilot ship="Drone"></pilot>
+   <pilot ship="Drone"></pilot>
+   <pilot ship="Drone"></pilot>
+   <pilot ship="Drone"></pilot>
   </pilots>
  </fleet>
  <fleet name="Collective Sml Swarm">
   <ai>collective</ai>
   <faction>Collective</faction>
-  <strength>200</strength>
-  <pilots>
-<<<<<<< HEAD
-   <pilot chance="100" ship="Drone"></pilot>
-   <pilot chance="100" ship="Drone"></pilot>
-   <pilot chance="100" ship="Drone"></pilot>
-   <pilot chance="100" ship="Drone"></pilot>
-   <pilot chance="100" ship="Drone"></pilot>
-   <pilot chance="100" ship="Drone"></pilot>
-=======
-   <pilot ship="Drone"></pilot>
-   <pilot ship="Drone"></pilot>
-   <pilot ship="Drone"></pilot>
-   <pilot ship="Drone"></pilot>
-   <pilot ship="Drone"></pilot>
-   <pilot ship="Drone"></pilot>
->>>>>>> a74b69bb
+  <pilots>
+   <pilot ship="Drone"></pilot>
+   <pilot ship="Drone"></pilot>
+   <pilot ship="Drone"></pilot>
+   <pilot ship="Drone"></pilot>
+   <pilot ship="Drone"></pilot>
+   <pilot ship="Drone"></pilot>
   </pilots>
  </fleet>
  <fleet name="Dvaered Vendetta">
   <ai>dvaered</ai>
   <faction>Dvaered</faction>
-  <strength>70</strength>
   <flags>
    <guard />
   </flags>
@@ -536,7 +279,6 @@
  <fleet name="Dvaered Ancestor">
   <ai>dvaered</ai>
   <faction>Dvaered</faction>
-  <strength>30</strength>
   <flags>
    <guard />
   </flags>
@@ -547,7 +289,6 @@
   <fleet name="Dvaered Vigilance">
   <ai>dvaered</ai>
   <faction>Dvaered</faction>
-  <strength>170</strength>
   <flags>
    <guard />
   </flags>
@@ -558,53 +299,16 @@
  <fleet name="Dvaered Goddard">
   <ai>dvaered</ai>
   <faction>Dvaered</faction>
-  <strength>240</strength>
-  <flags>
-   <guard />
-  </flags>
-  <pilots>
-<<<<<<< HEAD
-   <pilot name="Goddard" chance="100" ship="Dvaered Goddard"></pilot>
-  </pilots>
- </fleet>
- <fleet name="Dvaered Sml Force">
-  <ai>dvaered</ai>
-  <faction>Dvaered</faction>
-  <strength>200</strength>
-  <flags>
-   <guard />
-  </flags>
-  <pilots>
-   <pilot name="Vendetta" chance="100" ship="Dvaered Vendetta"></pilot>
-   <pilot name="Vendetta" chance="100" ship="Dvaered Vendetta"></pilot>
-   <pilot name="Ancestor" chance="100" ship="Dvaered Ancestor"></pilot>
-   <pilot name="Vigilance" chance="100" ship="Dvaered Vigilance"></pilot>
-  </pilots>
- </fleet>
- <fleet name="Dvaered Med Force">
-  <ai>dvaered</ai>
-  <faction>Dvaered</faction>
-  <strength>300</strength>
-  <flags>
-   <guard />
-  </flags>
-  <pilots>
-   <pilot name="Vendetta" chance="100" ship="Dvaered Vendetta"></pilot>
-   <pilot name="Vendetta" chance="100" ship="Dvaered Vendetta"></pilot>
-   <pilot name="Vendetta" chance="100" ship="Dvaered Vendetta"></pilot>
-   <pilot name="Ancestor" chance="100" ship="Dvaered Ancestor"></pilot>
-   <pilot name="Ancestor" chance="100" ship="Dvaered Ancestor"></pilot>
-   <pilot name="Vigilance" chance="100" ship="Dvaered Vigilance"></pilot>
-   <pilot name="Goddard" chance="100" ship="Dvaered Goddard"></pilot>
-=======
+  <flags>
+   <guard />
+  </flags>
+  <pilots>
    <pilot name="Goddard" ship="Dvaered Goddard"></pilot>
->>>>>>> a74b69bb
   </pilots>
  </fleet>
  <fleet name="Dvaered Small Patrol">
   <ai>dvaered</ai>
   <faction>Dvaered</faction>
-  <strength>-1</strength>
   <flags>
    <guard />
   </flags>
@@ -618,7 +322,6 @@
  <fleet name="Dvaered Big Patrol">
   <ai>dvaered</ai>
   <faction>Dvaered</faction>
-  <strength>-1</strength>
   <flags>
    <guard />
   </flags>
@@ -633,7 +336,6 @@
  <fleet name="Dvaered Strike Force">
   <ai>dvaered</ai>
   <faction>Dvaered</faction>
-  <strength>-1</strength>
   <flags>
    <guard />
   </flags>
@@ -646,7 +348,6 @@
  <fleet name="Empire Lancelot">
   <ai>empire</ai>
   <faction>Empire</faction>
-  <strength>60</strength>
   <flags>
    <guard />
   </flags>
@@ -657,7 +358,6 @@
  <fleet name="Empire Hawking">
   <ai>empire</ai>
   <faction>Empire</faction>
-  <strength>270</strength>
   <flags>
    <guard />
   </flags>
@@ -668,63 +368,32 @@
  <fleet name="Empire Peacemaker">
   <ai>empire</ai>
   <faction>Empire</faction>
-  <strength>340</strength>
-  <flags>
-   <guard />
-  </flags>
-  <pilots>
-<<<<<<< HEAD
-   <pilot name="Peacemaker" chance="100" ship="Empire Peacemaker"></pilot>
-=======
+  <flags>
+   <guard />
+  </flags>
+  <pilots>
    <pilot name="Peacemaker" ship="Empire Peacemaker"></pilot>
->>>>>>> a74b69bb
   </pilots>
  </fleet>
  <fleet name="Empire Sml Defense">
   <ai>empire</ai>
   <faction>Empire</faction>
-  <strength>260</strength>
-  <flags>
-   <guard />
-  </flags>
-  <pilots>
-<<<<<<< HEAD
-   <pilot name="Lancelot" chance="100" ship="Empire Lancelot"></pilot>
-   <pilot name="Lancelot" chance="100" ship="Empire Lancelot"></pilot>
-   <pilot name="Admonisher" chance="100" ship="Empire Admonisher"></pilot>
-   <pilot name="Pacifier" chance="100" ship="Empire Pacifier"></pilot>
-   <pilot name="Hawking" chance="100" ship="Empire Hawking"></pilot>
-   <pilot name="Peacemaker" chance="100" ship="Empire Peacemaker"></pilot>
-=======
+  <flags>
+   <guard />
+  </flags>
+  <pilots>
    <pilot name="Lancelot" ship="Empire Lancelot"></pilot>
    <pilot name="Lancelot" ship="Empire Lancelot"></pilot>
    <pilot name="Admonisher" ship="Empire Admonisher"></pilot>
    <pilot name="Pacifier" ship="Empire Pacifier"></pilot>
    <pilot name="Hawking" ship="Empire Hawking"></pilot>
    <pilot name="Peacemaker" ship="Empire Peacemaker"></pilot>
->>>>>>> a74b69bb
   </pilots>
  </fleet>
  <fleet name="Empire Lge Attack">
   <ai>empire</ai>
   <faction>Empire</faction>
-  <strength>600</strength>
-  <pilots>
-<<<<<<< HEAD
-   <pilot name="Lancelot" chance="100" ship="Empire Lancelot"></pilot>
-   <pilot name="Lancelot" chance="100" ship="Empire Lancelot"></pilot>
-   <pilot name="Lancelot" chance="100" ship="Empire Lancelot"></pilot>
-   <pilot name="Lancelot" chance="100" ship="Empire Lancelot"></pilot>
-   <pilot name="Lancelot" chance="100" ship="Empire Lancelot"></pilot>
-   <pilot name="Lancelot" chance="100" ship="Empire Lancelot"></pilot>
-   <pilot name="Lancelot" chance="100" ship="Empire Lancelot"></pilot>
-   <pilot name="Admonisher" chance="100" ship="Empire Admonisher"></pilot>
-   <pilot name="Admonisher" chance="100" ship="Empire Admonisher"></pilot>
-   <pilot name="Admonisher" chance="100" ship="Empire Admonisher"></pilot>
-   <pilot name="Pacifier" chance="100" ship="Empire Pacifier"></pilot>
-   <pilot name="Hawking" chance="100" ship="Empire Hawking"></pilot>
-   <pilot name="Peacemaker" chance="100" ship="Empire Peacemaker"></pilot>
-=======
+  <pilots>
    <pilot name="Lancelot" ship="Empire Lancelot"></pilot>
    <pilot name="Lancelot" ship="Empire Lancelot"></pilot>
    <pilot name="Lancelot" ship="Empire Lancelot"></pilot>
@@ -738,24 +407,12 @@
    <pilot name="Pacifier" ship="Empire Pacifier"></pilot>
    <pilot name="Hawking" ship="Empire Hawking"></pilot>
    <pilot name="Peacemaker" ship="Empire Peacemaker"></pilot>
->>>>>>> a74b69bb
   </pilots>
  </fleet>
  <fleet name="Empire Med Attack">
   <ai>empire</ai>
   <faction>Empire</faction>
-  <strength>400</strength>
-  <pilots>
-<<<<<<< HEAD
-   <pilot name="Lancelot" chance="100" ship="Empire Lancelot"></pilot>
-   <pilot name="Lancelot" chance="100" ship="Empire Lancelot"></pilot>
-   <pilot name="Lancelot" chance="100" ship="Empire Lancelot"></pilot>
-   <pilot name="Lancelot" chance="100" ship="Empire Lancelot"></pilot>
-   <pilot name="Admonisher" chance="100" ship="Empire Admonisher"></pilot>
-   <pilot name="Admonisher" chance="100" ship="Empire Admonisher"></pilot>
-   <pilot name="Pacifier" chance="100" ship="Empire Pacifier"></pilot>
-   <pilot name="Hawking" chance="100" ship="Empire Hawking"></pilot>
-=======
+  <pilots>
    <pilot name="Lancelot" ship="Empire Lancelot"></pilot>
    <pilot name="Lancelot" ship="Empire Lancelot"></pilot>
    <pilot name="Lancelot" ship="Empire Lancelot"></pilot>
@@ -764,31 +421,21 @@
    <pilot name="Admonisher" ship="Empire Admonisher"></pilot>
    <pilot name="Pacifier" ship="Empire Pacifier"></pilot>
    <pilot name="Hawking" ship="Empire Hawking"></pilot>
->>>>>>> a74b69bb
   </pilots>
  </fleet>
  <fleet name="Empire Sml Attack">
   <ai>empire</ai>
   <faction>Empire</faction>
-  <strength>100</strength>
-  <pilots>
-<<<<<<< HEAD
-   <pilot name="Lancelot" chance="100" ship="Empire Lancelot"></pilot>
-   <pilot name="Lancelot" chance="100" ship="Empire Lancelot"></pilot>
-   <pilot name="Admonisher" chance="100" ship="Empire Admonisher"></pilot>
-   <pilot name="Pacifier" chance="100" ship="Empire Pacifier"></pilot>
-=======
+  <pilots>
    <pilot name="Lancelot" ship="Empire Lancelot"></pilot>
    <pilot name="Lancelot" ship="Empire Lancelot"></pilot>
    <pilot name="Admonisher" ship="Empire Admonisher"></pilot>
    <pilot name="Pacifier" ship="Empire Pacifier"></pilot>
->>>>>>> a74b69bb
   </pilots>
  </fleet>
  <fleet name="Empire Pacifier">
   <ai>empire</ai>
   <faction>Empire</faction>
-  <strength>170</strength>
   <flags>
    <guard />
   </flags>
@@ -799,7 +446,6 @@
  <fleet name="Empire Admonisher">
   <ai>empire</ai>
   <faction>Empire</faction>
-  <strength>150</strength>
   <flags>
    <guard />
   </flags>
@@ -810,7 +456,6 @@
  <fleet name="Trinity">
   <ai>collective</ai>
   <faction>Collective</faction>
-  <strength>-1</strength>
   <pilots>
    <pilot name="ESS Trinity" ship="Empire Hawking"></pilot>
   </pilots>
@@ -818,7 +463,6 @@
  <fleet name="Starfire">
   <ai>collective</ai>
   <faction>Collective</faction>
-  <strength>-1</strength>
   <pilots>
    <pilot name="Starfire" ship="Goddard"></pilot>
   </pilots>
@@ -826,7 +470,6 @@
  <fleet name="Mercenary Pacifier">
   <ai>generic</ai>
   <faction>Mercenary</faction>
-  <strength>150</strength>
   <pilots>
    <pilot ship="Pacifier"></pilot>
   </pilots>
@@ -834,7 +477,6 @@
  <fleet name="Mercenary Ancestor">
   <ai>generic</ai>
   <faction>Mercenary</faction>
-  <strength>30</strength>
   <pilots>
    <pilot ship="Ancestor"></pilot>
   </pilots>
@@ -842,7 +484,6 @@
  <fleet name="Mercenary Vendetta">
   <ai>generic</ai>
   <faction>Mercenary</faction>
-  <strength>70</strength>
   <pilots>
    <pilot ship="Vendetta"></pilot>
   </pilots>
@@ -850,7 +491,6 @@
  <fleet name="DTS Raiders">
   <ai>pirate</ai>
   <faction>Raider</faction>
-  <strength>170</strength>
   <pilots>
    <pilot ship="Hyena"></pilot>
    <pilot ship="Hyena"></pilot>
@@ -875,7 +515,6 @@
  <fleet name="DTS Defense Fleet">
   <ai>empire</ai>
   <faction>Trader</faction>
-  <strength>140</strength>
   <pilots>
    <pilot ship="Mule"></pilot>
    <pilot ship="Mule"></pilot>
@@ -890,7 +529,6 @@
  <fleet name="FLF Base">
   <ai>base</ai>
   <faction>FLF</faction>
-  <strength>-1</strength>
   <flags>
    <guard />
   </flags>
@@ -901,7 +539,6 @@
  <fleet name="Vendetta Quartet">
   <ai>flf</ai>
   <faction>Independent</faction>
-  <strength>-1</strength>
   <pilots>
    <pilot ship="Vendetta"></pilot>
    <pilot ship="Vendetta"></pilot>

--- conflicted
+++ resolved
@@ -16,12 +16,8 @@
  </health>
  <characteristics>
   <crew>28</crew>
-<<<<<<< HEAD
   <mass>1710</mass>
-=======
-  <mass>1800</mass>
   <fuel_consumption>400</fuel_consumption>
->>>>>>> a1de2671
   <cargo>20</cargo>
  </characteristics>
  <slots>

--- conflicted
+++ resolved
@@ -480,43 +480,26 @@
     </flags>
    </jump>
    <jump target="Doeston">
-<<<<<<< HEAD
-=======
-    <pos x="-13703.649409" y="-2865.308513"/>
-    <radius>200.000000</radius>
->>>>>>> 2a146bf6
-    <flags>
-     <autopos/>
-    </flags>
-   </jump>
-<<<<<<< HEAD
+    <flags>
+     <autopos/>
+    </flags>
+   </jump>
+   <jump target="Nasona">
+    <flags>
+     <autopos/>
+    </flags>
+   </jump>
    <jump target="Oriantis">
-=======
-   <jump target="Nasona">
-    <pos x="13965.825540" y="977.607788"/>
-    <radius>200.000000</radius>
->>>>>>> 2a146bf6
-    <flags>
-     <autopos/>
-    </flags>
-   </jump>
-<<<<<<< HEAD
+    <flags>
+     <autopos/>
+    </flags>
+   </jump>
    <jump target="Polaris">
-=======
-   <jump target="Oriantis">
-    <pos x="-12118.678536" y="7009.823859"/>
-    <radius>200.000000</radius>
->>>>>>> 2a146bf6
     <flags>
      <autopos/>
     </flags>
    </jump>
    <jump target="Zerantix">
-<<<<<<< HEAD
-=======
-    <pos x="7527.323183" y="-11804.211355"/>
-    <radius>200.000000</radius>
->>>>>>> 2a146bf6
     <flags>
      <autopos/>
     </flags>
@@ -538,22 +521,16 @@
   <assets/>
   <jumps>
    <jump target="Raelid">
-<<<<<<< HEAD
-=======
-    <pos x="-10168.107597" y="-9623.387547"/>
-    <radius>200.000000</radius>
->>>>>>> 2a146bf6
-    <flags>
-     <autopos/>
-    </flags>
-   </jump>
-<<<<<<< HEAD
+    <flags>
+     <autopos/>
+    </flags>
+   </jump>
+   <jump target="Sonas">
+    <flags>
+     <autopos/>
+    </flags>
+   </jump>
    <jump target="Zylex">
-=======
-   <jump target="Sonas">
-    <pos x="13908.423926" y="-1598.669417"/>
-    <radius>200.000000</radius>
->>>>>>> 2a146bf6
     <flags>
      <autopos/>
     </flags>
@@ -646,13 +623,7 @@
    <asset>Sorom</asset>
   </assets>
   <jumps>
-<<<<<<< HEAD
    <jump target="Iris">
-=======
-   <jump target="Arandon">
-    <pos x="-2467.449963" y="-9690.804439"/>
-    <radius>200.000000</radius>
->>>>>>> 2a146bf6
     <flags>
      <autopos/>
     </flags>
@@ -740,21 +711,11 @@
   <assets/>
   <jumps>
    <jump target="Doeston">
-<<<<<<< HEAD
-=======
-    <pos x="12738.707324" y="-5807.351868"/>
-    <radius>200.000000</radius>
->>>>>>> 2a146bf6
     <flags>
      <autopos/>
     </flags>
    </jump>
    <jump target="Sigur">
-<<<<<<< HEAD
-=======
-    <pos x="-11339.189702" y="8211.137370"/>
-    <radius>200.000000</radius>
->>>>>>> 2a146bf6
     <flags>
      <autopos/>
     </flags>
@@ -1420,13 +1381,6 @@
      <autopos/>
     </flags>
    </jump>
-   <jump target="Respite">
-    <pos x="-10102.928435" y="6927.722356"/>
-    <radius>200.000000</radius>
-    <flags>
-     <autopos/>
-    </flags>
-   </jump>
   </jumps>
  </ssys>
  <ssys name="Delta Pavonis">
@@ -1561,51 +1515,26 @@
   </assets>
   <jumps>
    <jump target="Arandon">
-<<<<<<< HEAD
-=======
-    <pos x="11990.693233" y="2507.144949"/>
-    <radius>200.000000</radius>
->>>>>>> 2a146bf6
     <flags>
      <autopos/>
     </flags>
    </jump>
    <jump target="Behar">
-<<<<<<< HEAD
-=======
-    <pos x="-11146.368908" y="5081.432885"/>
-    <radius>200.000000</radius>
->>>>>>> 2a146bf6
     <flags>
      <autopos/>
     </flags>
    </jump>
    <jump target="Myad">
-<<<<<<< HEAD
-=======
-    <pos x="793.782788" y="-12224.254942"/>
-    <radius>200.000000</radius>
->>>>>>> 2a146bf6
     <flags>
      <autopos/>
     </flags>
    </jump>
    <jump target="Toros">
-<<<<<<< HEAD
-=======
-    <pos x="9714.046044" y="-7463.230497"/>
-    <radius>200.000000</radius>
->>>>>>> 2a146bf6
     <flags>
      <autopos/>
     </flags>
    </jump>
    <jump target="Zylex">
-<<<<<<< HEAD
-=======
-    <pos x="-11656.209131" y="-3767.663558"/>
-    <radius>200.000000</radius>
->>>>>>> 2a146bf6
     <flags>
      <autopos/>
     </flags>
@@ -2759,21 +2688,11 @@
   <assets/>
   <jumps>
    <jump target="Protera">
-<<<<<<< HEAD
-=======
-    <pos x="20210.350953" y="5704.534543"/>
-    <radius>200.000000</radius>
->>>>>>> 2a146bf6
     <flags>
      <autopos/>
     </flags>
    </jump>
    <jump target="Sol">
-<<<<<<< HEAD
-=======
-    <pos x="-20972.720884" y="-1070.036780"/>
-    <radius>200.000000</radius>
->>>>>>> 2a146bf6
     <flags>
      <autopos/>
     </flags>
@@ -3073,33 +2992,22 @@
    <asset>Virtual Trader Local</asset>
   </assets>
   <jumps>
-<<<<<<< HEAD
    <jump target="Basel">
-=======
+    <flags>
+     <autopos/>
+    </flags>
+   </jump>
    <jump target="Midoros">
-    <pos x="11794.964234" y="7541.804738"/>
-    <radius>200.000000</radius>
->>>>>>> 2a146bf6
     <flags>
      <autopos/>
     </flags>
    </jump>
    <jump target="Oriantis">
-<<<<<<< HEAD
-=======
-    <pos x="7716.144752" y="-11681.656996"/>
-    <radius>200.000000</radius>
->>>>>>> 2a146bf6
     <flags>
      <autopos/>
     </flags>
    </jump>
    <jump target="Percival">
-<<<<<<< HEAD
-=======
-    <pos x="-9733.151622" y="10063.088965"/>
-    <radius>200.000000</radius>
->>>>>>> 2a146bf6
     <flags>
      <autopos/>
     </flags>
@@ -3679,21 +3587,13 @@
    <nebula volatility="50.000000">400.000000</nebula>
   </general>
   <pos>
-<<<<<<< HEAD
-   <x>249.000000</x>
-   <y>602.000000</y>
-=======
    <x>663.000000</x>
    <y>249.000000</y>
->>>>>>> 2a146bf6
   </pos>
   <assets>
    <asset>FD-24</asset>
   </assets>
   <jumps>
-<<<<<<< HEAD
-   <jump target="Hatter">
-=======
    <jump target="Adran">
     <pos x="4634.975267" y="-8860.982128"/>
     <radius>200.000000</radius>
@@ -3766,24 +3666,14 @@
    <nebula volatility="0.000000">100.000000</nebula>
   </general>
   <pos>
-   <x>203.000000</x>
-   <y>28.000000</y>
+   <x>249.000000</x>
+   <y>602.000000</y>
   </pos>
   <assets>
    <asset>Virtual Pirate Small</asset>
   </assets>
   <jumps>
-   <jump target="Surano">
-    <pos x="5970.097814" y="-8637.588326"/>
-    <radius>200.000000</radius>
-    <flags>
-     <autopos/>
-    </flags>
-   </jump>
-   <jump target="Thorndyke">
-    <pos x="3588.302162" y="9867.830947"/>
-    <radius>200.000000</radius>
->>>>>>> 2a146bf6
+   <jump target="Hatter">
     <flags>
      <autopos/>
     </flags>
@@ -3928,21 +3818,11 @@
   <assets/>
   <jumps>
    <jump target="Doeston">
-<<<<<<< HEAD
-=======
-    <pos x="-1133.975412" y="17463.221346"/>
-    <radius>200.000000</radius>
->>>>>>> 2a146bf6
     <flags>
      <autopos/>
     </flags>
    </jump>
    <jump target="Tormulex">
-<<<<<<< HEAD
-=======
-    <pos x="-15829.198752" y="-7462.336555"/>
-    <radius>200.000000</radius>
->>>>>>> 2a146bf6
     <flags>
      <autopos/>
     </flags>
@@ -4102,13 +3982,6 @@
      <autopos/>
     </flags>
    </jump>
-   <jump target="Respite">
-    <pos x="20965.342302" y="-18559.483349"/>
-    <radius>200.000000</radius>
-    <flags>
-     <autopos/>
-    </flags>
-   </jump>
   </jumps>
  </ssys>
  <ssys name="Niger">
@@ -4254,12 +4127,8 @@
    <asset>Oberon I</asset>
    <asset>Oberon III</asset>
    <asset>Oberon IV</asset>
-<<<<<<< HEAD
    <asset>Soromid Customs Central</asset>
    <asset>Virtual Civilian Standard</asset>
-=======
-   <asset>Virtual Trader Local</asset>
->>>>>>> 2a146bf6
   </assets>
   <jumps>
    <jump target="Defa">
@@ -4336,21 +4205,11 @@
   </assets>
   <jumps>
    <jump target="Arandon">
-<<<<<<< HEAD
-=======
-    <pos x="9089.008902" y="-5257.367894"/>
-    <radius>200.000000</radius>
->>>>>>> 2a146bf6
     <flags>
      <autopos/>
     </flags>
    </jump>
    <jump target="Iris">
-<<<<<<< HEAD
-=======
-    <pos x="-5787.108564" y="8761.242747"/>
-    <radius>200.000000</radius>
->>>>>>> 2a146bf6
     <flags>
      <autopos/>
     </flags>
@@ -4543,21 +4402,11 @@
   </assets>
   <jumps>
    <jump target="Iris">
-<<<<<<< HEAD
-=======
-    <pos x="9733.151622" y="-10063.088965"/>
-    <radius>200.000000</radius>
->>>>>>> 2a146bf6
     <flags>
      <autopos/>
     </flags>
    </jump>
    <jump target="Thirty Stars">
-<<<<<<< HEAD
-=======
-    <pos x="-6383.248701" y="12460.101766"/>
-    <radius>200.000000</radius>
->>>>>>> 2a146bf6
     <flags>
      <autopos/>
     </flags>
@@ -4682,23 +4531,17 @@
    <asset>Virtual Empire Unpresence</asset>
   </assets>
   <jumps>
-<<<<<<< HEAD
    <jump target="Arandon">
-=======
+    <flags>
+     <autopos/>
+    </flags>
+   </jump>
    <jump target="Nasona">
-    <pos x="-9982.663315" y="-3255.216298"/>
-    <radius>200.000000</radius>
->>>>>>> 2a146bf6
     <flags>
      <autopos/>
     </flags>
    </jump>
    <jump target="Sol">
-<<<<<<< HEAD
-=======
-    <pos x="10336.489543" y="-1845.801704"/>
-    <radius>200.000000</radius>
->>>>>>> 2a146bf6
     <flags>
      <autopos/>
     </flags>
@@ -4752,11 +4595,6 @@
   </assets>
   <jumps>
    <jump target="Haered">
-<<<<<<< HEAD
-=======
-    <pos x="-3368.391826" y="-950.755757"/>
-    <radius>200.000000</radius>
->>>>>>> 2a146bf6
     <flags>
      <autopos/>
     </flags>
@@ -4951,11 +4789,6 @@
   </assets>
   <jumps>
    <jump target="Arcanis">
-<<<<<<< HEAD
-=======
-    <pos x="12710.134497" y="12029.234434"/>
-    <radius>200.000000</radius>
->>>>>>> 2a146bf6
     <flags>
      <autopos/>
     </flags>
@@ -4971,17 +4804,11 @@
     </flags>
    </jump>
    <jump target="Toaxis">
-<<<<<<< HEAD
-=======
-    <pos x="17277.725556" y="-2780.323653"/>
-    <radius>200.000000</radius>
     <flags>
      <autopos/>
     </flags>
    </jump>
    <jump target="Zacron">
-    <pos x="-5704.836958" y="-16544.027178"/>
-    <radius>200.000000</radius>
     <flags>
      <autopos/>
     </flags>
@@ -5018,41 +4845,6 @@
    <jump target="Rotide">
     <pos x="9650.382342" y="-2621.091500"/>
     <radius>200.000000</radius>
-    <flags>
-     <autopos/>
-    </flags>
-   </jump>
-  </jumps>
- </ssys>
- <ssys name="Respite">
-  <general>
-   <radius>10000.000000</radius>
-   <stars>400</stars>
-   <asteroids>0</asteroids>
-   <interference>0.000000</interference>
-   <nebula volatility="0.000000">0.000000</nebula>
-  </general>
-  <pos>
-   <x>217.000000</x>
-   <y>253.000000</y>
-  </pos>
-  <assets/>
-  <jumps>
-   <jump target="Defa">
-    <pos x="8247.288518" y="-5655.283556"/>
-    <radius>200.000000</radius>
->>>>>>> 2a146bf6
-    <flags>
-     <autopos/>
-    </flags>
-   </jump>
-<<<<<<< HEAD
-   <jump target="Zacron">
-=======
-   <jump target="New Haven">
-    <pos x="-7487.622251" y="6628.386910"/>
-    <radius>200.000000</radius>
->>>>>>> 2a146bf6
     <flags>
      <autopos/>
     </flags>
@@ -5449,11 +5241,6 @@
   </assets>
   <jumps>
    <jump target="Behar">
-<<<<<<< HEAD
-=======
-    <pos x="22678.379403" y="-16422.274740"/>
-    <radius>200.000000</radius>
->>>>>>> 2a146bf6
     <flags>
      <autopos/>
     </flags>
@@ -5552,28 +5339,16 @@
   <assets/>
   <jumps>
    <jump target="Haered">
-<<<<<<< HEAD
-=======
-    <pos x="34954.534807" y="1783.394633"/>
-    <radius>200.000000</radius>
->>>>>>> 2a146bf6
     <flags>
      <autopos/>
     </flags>
    </jump>
    <jump target="Polaris">
-<<<<<<< HEAD
-=======
-    <pos x="-34454.965143" y="6152.672347"/>
-    <radius>200.000000</radius>
     <flags>
      <autopos/>
     </flags>
    </jump>
    <jump target="Tide">
-    <pos x="-20537.133694" y="28341.244497"/>
-    <radius>200.000000</radius>
->>>>>>> 2a146bf6
     <flags>
      <autopos/>
     </flags>
@@ -6040,21 +5815,11 @@
   </assets>
   <jumps>
    <jump target="Oberon">
-<<<<<<< HEAD
-=======
-    <pos x="-15022.033791" y="-4732.969551"/>
-    <radius>200.000000</radius>
->>>>>>> 2a146bf6
     <flags>
      <autopos/>
     </flags>
    </jump>
    <jump target="Percival">
-<<<<<<< HEAD
-=======
-    <pos x="7181.154789" y="-14017.614487"/>
-    <radius>200.000000</radius>
->>>>>>> 2a146bf6
     <flags>
      <autopos/>
     </flags>
@@ -6221,11 +5986,6 @@
   <assets/>
   <jumps>
    <jump target="Myad">
-<<<<<<< HEAD
-=======
-    <pos x="25326.718004" y="11939.738488"/>
-    <radius>200.000000</radius>
->>>>>>> 2a146bf6
     <flags>
      <autopos/>
     </flags>
@@ -6249,11 +6009,6 @@
   </assets>
   <jumps>
    <jump target="Doeston">
-<<<<<<< HEAD
-=======
-    <pos x="-16652.650361" y="12794.109424"/>
-    <radius>200.000000</radius>
->>>>>>> 2a146bf6
     <flags>
      <autopos/>
     </flags>
@@ -6743,11 +6498,6 @@
   </assets>
   <jumps>
    <jump target="Arandon">
-<<<<<<< HEAD
-=======
-    <pos x="-9409.153978" y="14755.264193"/>
-    <radius>200.000000</radius>
->>>>>>> 2a146bf6
     <flags>
      <autopos/>
     </flags>
@@ -6786,24 +6536,18 @@
   </pos>
   <assets/>
   <jumps>
-<<<<<<< HEAD
    <jump target="Arcanis">
-=======
+    <flags>
+     <autopos/>
+    </flags>
+   </jump>
    <jump target="Doeston">
-    <pos x="13321.381865" y="4305.901209"/>
-    <radius>200.000000</radius>
->>>>>>> 2a146bf6
-    <flags>
-     <autopos/>
-    </flags>
-   </jump>
-<<<<<<< HEAD
-   <jump target="Doeston">
-=======
+    <flags>
+     <autopos/>
+    </flags>
+   </jump>
    <jump target="Sonas">
     <pos x="-8689.841221" y="-10976.641542"/>
-    <radius>200.000000</radius>
->>>>>>> 2a146bf6
     <flags>
      <autopos/>
     </flags>

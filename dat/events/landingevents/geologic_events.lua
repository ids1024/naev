--- conflicted
+++ resolved
@@ -1,4 +1,3 @@
-<<<<<<< HEAD
 	--Const copy-pasted for auto-completion. Not best design but avoids mistakes
 	EXOTIC_FOOD="Exotic Food"
 	FOOD="Food"
@@ -302,202 +301,4 @@
 	return validPlanets[planet.lua.planetType]
 	end,
 	weight=10
-}
-=======
---Const copy-pasted for auto-completion. Not best design but avoids mistakes
-EXOTIC_FOOD="Exotic Food"
-FOOD="Food"
-GOURMET_FOOD="Gourmet Food"
-BORDEAUX="Bordeaux Grands Crus"
-TELLOCH="Roidhun Fine Telloch"
-
-PRIMITIVE_CONSUMER="Primitive Consumer Goods"
-CONSUMER_GOODS="Consumer Goods"
-LUXURY_GOODS="Luxury Goods"
-
-EXOTIC_FURS="Exotic Furs"
-NATIVE_ARTWORK="Native Artworks"
-NATIVE_SCULPTURES="Native Sculptures"
-
-ORE="Ore"
-
-BASIC_TOOLS="Non-Industrial Tools"
-PRIMITIVE_INDUSTRIAL="Primitive Industrial Goods"
-INDUSTRIAL="Industrial Goods"
-MODERN_INDUSTRIAL="Modern Industrial Goods"
-
-EXOTIC_ORGANIC="Exotic Organic Components"
-HUMAN_MEDICINE="Human Medicine"
-
-NATIVE_WEAPONS="Native Weapons"
-BASIC_WEAPONS="Non-Industrial Weapons"
-PRIMITIVE_ARMAMENT="Primitive Armament"
-ARMAMENT="Armament"
-MODERN_ARMAMENT="Modern Armament"
-
-NATIVE_TECHNOLOGY="Native Technology"
-ANCIENT_TECHNOLOGY="Ancient Technology"
-
-landing_events.oreVein={
-	runEvent=function(planet)
-
-	local textData=landingEventsTextData(planet)
-
-	local eventText1=[[While investigating ${planetname}, your scanners detect a strong concentration of rare metals, brought to the surface by volcanic activity. They seem easily reachable even without specialised equipment, but it would require landing the ${shipname} dangerously close to active volcanic ground.
-
-	Should you chance it?]]
-
-	if tk.yesno( "The Lure of Metals", gh.format(eventText1,textData) ) then
-		if math.random() <0.3 then
-			local quantity=gh.floorTo(5+math.random()*5,0)
-			local loot=gh.floorTo(3000+math.random()*3000,-2)
-			textData.quantity=quantity
-			textData.loot=loot
-			tk.msg( "Fortune Favours the Brave", gh.format([[You land the ${shipname} a kilometre from the ores and send a well-protected team to recover them. For a few tense hours, they collect the ores in improvised containers and bring them back to the ship as fast as possible. There is a moment of panic when tremors shake ${planetname} and fresh streams of lava flow a few kilometres from the ship, but things calm down and your crew finishes the job.
-
-				After moving the ship to a safer location, you do an inventory of the ores: there are at least ${quantity} tonnes of valuable ores, plus a quantity of precious metal worth a solid ${loot} credits!]],textData) )
-			player.addCargo(ORE,quantity)
-			player.pay(loot)
-		else
-			local damages=gh.floorTo(5000+math.random()*5000,-2)
-			textData.damages=damages
-			tk.msg( "Disaster!", gh.format([[The ${shipname} has barely landed close to the ore veins when the ground shakes furiously. It takes only minutes from fresh lava to come hurling toward the ship while you scramble in an emergency lift-off.
-
-				Your quick reflexes saved the ${shipname}, but not before the lava heavily damaged the lower hull. Your crew is able to carry out repairs in a more tranquil spot on the planet, but the damages still cost you ${damages} credits in supplies.]],textData) )
-			player.pay(-damages)
-		end
-	end
-	end,
-	weightValidity=function(planet)
-	local validPlanets={planetTemplateMercury=true,planetTemplateVenus=true,planetTemplateMars=true}
-
-	return validPlanets[planet.lua.planetType]
-	end,
-	weight=10
-}
-
-landing_events.ancientMiningStation={
-	runEvent=function(planet)
-
-	local textData=landingEventsTextData(planet)
-
-	local eventText1=[[Hidden deep within a massive canyon, your scanners detect the last thing you expected: ruins! Broken-down but still recognisable as such is some kind of mining station. Analysis of the location and the rocks around it soon provide you with an estimate of their age; around fifty thousand years. And since even then ${planetname} was incapable of supporting life, there is only one possibility: those ruins belong to an ancient space-faring civilization.
-
-	You know the price such ancient technologies can fetch in modern capitals; you've also heard of the fates met by many a seeker of such relict. Will you order a search?]]
-
-	if tk.yesno( "Ruins older than the Pyramids", gh.format(eventText1,textData) ) then
-		if math.random() <0.3 then
-			local quantity=gh.floorTo(1+math.random()*3,0)
-			textData.quantity=quantity
-			tk.msg( "Mysterious Devices", gh.format([[Up close, the ancient mining station is not so impressive; the Empire and the Ardars build bigger, more sophisticated-looking complexes. And yet the age of the walls you are touching is awe-inspiring.
-
-				Your men locate rooms full of materials and quickly transport it to the ${shipname}, for a total of ${quantity} tonnes of storage space. Your lift-off is strangely anti-climatic.]],textData) )
-			player.addCargo(ANCIENT_TECHNOLOGY,quantity)
-		else
-			local damages=gh.floorTo(5000+math.random()*5000,-2)
-			textData.damages=damages
-			tk.msg( "The Price of Arrogance", gh.format([[The ${shipname} is still several kilometres away from the site when a blinding light streams from the old mining complex. Your ship's shields struggle to contain the blast of radiations and fail to prevent extensive damages to the electronic systems, though at least the crew is safe. When the light returns to normal and you scan the site from a safer distance, the evidence is overwhelming: a thermonuclear device has just wiped-out the canyon. Why the ancient race thought to booby-trap their installation and how they designed a mechanism capable of surviving across fifty millennia you will never know.
-
-				Repairing your ship's electronics afterwards costs you ${damages} credits.]],textData) )
-			player.pay(-damages)
-		end
-	end
-	end,
-
-	weightValidity=function(planet)
-	local validPlanets={planetTemplateMercury=true,planetTemplateVenus=true,planetTemplateMars=true}
-
-	local civilizedPresence=(#planet.c:system():presences()>1 or (#planet.c:system():presences()==1 and not planet.c:system():presences()["Barbarians"])--systems with non-barbarian presence
-
-		return validPlanets[planet.lua.planetType] and not civilizedPresence) 
-	end,
-	weight=5
-}
-
-landing_events.ancientShip={
-	runEvent=function(planet)
-
-	local textData=landingEventsTextData(planet)
-
-	local eventText1=[[Your initial scans had picked up no signs of ${planetname} being settled by beings with advanced technology, and so it is with great surprise that you discover the results of surveys in a inhospitable region of dense forests: a few meters below the surface you discern the unmistakable outline of a spaceship! Further analysis confirms that it has been there for several millennia, long before the rise of the Empire or that of any of its rivals.
-
-	There is no way to predict what dangers lie in the ship, and yet it contains promises of great riches. Will you investigate?]]
-
-	if tk.yesno( "The Lost Spaceship", gh.format(eventText1,textData) ) then
-		if math.random() <0.3 then
-			local quantity=gh.floorTo(1+math.random()*2,0)
-			textData.quantity=quantity
-			tk.msg( "Ancient Mechanisms", gh.format([[The soil is tightly-packed and the vegetation above it thick, but the modern tools aboard the ${shipname} make quick work of both. Soon the ancient ship is exposed to the air again. Signs point to an ancient crash, and much of the ship is destroyed beyond investigation. However you do manage to recover what looks like parts of the navigation systems.
-
-				On board the ${shipname}, your men carefully store the ${quantity} tonnes of mechanisms recovered. No doubt some scientists somewhere will give you a good price for them.]],textData) )
-			player.addCargo(ANCIENT_TECHNOLOGY,quantity)
-		else
-			local damages=gh.floorTo(2000+math.random()*5000,-2)
-			textData.damages=damages
-			tk.msg( "Old but Deadly", gh.format([[Your team manages to dig toward the remains of the ship easily enough, and are soon entering the former hull and removing everything that looks like ancient machines. While one of your man is loading the latest cargo in one of the ${shipname}'s rover, he notices rapidly increasing radioactivity coming from the crates. His quick alerts allows the crew to flee the scene fast, but without the rover and the extraction equipment.
-
-				By the time a second team with proper radiation protection arrives on the spot, it is too late to save anything left behind; everything is now highly radioactive. It seems like the equipment removed from the ancient hull included an old fission pile, which got damaged and started leaking. There's nothing left for you to do but to write-off the equipment; ${damages} credits should cover it.]],textData) )
-			player.pay(-damages)
-		end
-	end
-	end,
-	weightValidity=function(planet)
-	local validPlanets={planetTemplateJungleVenus=true,planetTemplateWarmTerra=true,planetTemplateTemperateTerra=true}
-
-	local civilizedPresence=(#planet.c:system():presences()>1 or (#planet.c:system():presences()==1 and not planet.c:system():presences()["Barbarians"])
-
-		return validPlanets[planet.lua.planetType] and not civilizedPresence) 
-	end,
-	weight=5
-}
-
-landing_events.gasGiantExtractionStation={
-
-	runEvent=function(planet)
-
-	local textData=landingEventsTextData(planet)
-
-	local eventText1=[[You put the ${shipname} in orbit around ${planetname} and start scanning the rings that surround the planet. The first results are exactly what you expect - the usual mix of small rocky asteroids and of chunks of ice. And then suddenly your scanner detects something quite different: a large metallic object that can only be artificial! Further analysis reveal it to likely be the remain of an atmospheric extraction facility. And it seems old, very old... older than the Empire, at least.
-
-	Valuable technology might lie in that wreck, but it is in a dangerous orbit. And even inert-looking ancient technology can be more dangerous than it looks. Should you bring the ${shipname} closer to investigate?]]
-
-	if tk.yesno( "Ancient Outposts", gh.format(eventText1,textData) ) then
-		if math.random() <0.3 then
-
-			local quantity=gh.floorTo(1+math.random()*2,0)
-
-			textData.quantity=quantity
-
-			tk.msg( "Successful Rendez-vous", gh.format([[Lightly manoeuvring the ${shipname}, you settle in an orbit a hundred metres from the derelict station. Your men gingerly explore the ruin in the low light reflected from ${planetname}, loading into crates everything that looks like it was part of an ancient machine or computer before shipping it back to the ${shipname}.
-
-				You settle your ship in a more stable orbit before doing a quick inventory; your men have recovered ${quantity} tonnes of mechanisms of various kinds. Now you just need to find a buyer.]],textData) )
-
-			player.addCargo(ANCIENT_TECHNOLOGY,quantity)
-
-		else
-
-			local damages=gh.floorTo(2000+math.random()*5000,-2)
-
-			textData.damages=damages
-
-			tk.msg( "Unstable Orbits", gh.format([[Approaching the old station is a tricky work, as it is located in the middle of a ring of dust mixed with larger rocks. You feel you are doing well until you need to swerve at the last minute to avoid an unexpected rock - straight into a second one. The ${shipname}'s shields absorb the impact, but not without damages, and you watch helplessly as the rock is deviated in a trajectory sending it toward the antique outpost, striking it with a glancing blow. The venerable structure resists the blow, but the energy transmitted makes it start to tumble on itself and leave its stable orbit. It is now falling toward ${planetname}, and it is rotating too rapidly to attempt a rendez-vous.
-
-				It's time to cut your losses and estimate the damages suffered: at least ${damages} credits.]],textData) )
-
-			player.pay(-damages)
-
-		end
-	end
-	end,
-
-	weightValidity=function(planet)
-
-	local validPlanets={planetHotJupiter=true,planetJovian=true}
-
-	local civilizedPresence=(#planet.c:system():presences()>1 or (#planet.c:system():presences()==1 and not planet.c:system():presences()["Barbarians"])
-
-		return validPlanets[planet.lua.planetType] and not civilizedPresence) 
-	end,
-	weight=5
-}
->>>>>>> 01392fab
+}
--- conflicted
+++ resolved
@@ -306,11 +306,7 @@
   </avail>
  </mission> 
 <mission name="Long Distance Empire Shipping">
-<<<<<<< HEAD
-  <lua>empire/longdistanceshipping/es_longdistancecargo</lua>
-=======
   <lua>empire/es_longdistancecargo</lua>
->>>>>>> 765a0b90
   <avail>
    <priority>3</priority>
    <cond>faction.playerStanding("Empire") &gt;= 0 and var.peek("es_cargo") == true</cond>
